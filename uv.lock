version = 1
revision = 1
requires-python = ">=3.10, <3.13"
resolution-markers = [
    "python_full_version >= '3.12' and sys_platform == 'darwin'",
    "python_full_version >= '3.12' and platform_machine == 'aarch64' and sys_platform == 'linux'",
    "(python_full_version >= '3.12' and platform_machine != 'aarch64' and sys_platform == 'linux') or (python_full_version >= '3.12' and sys_platform != 'darwin' and sys_platform != 'linux')",
    "python_full_version == '3.11.*' and sys_platform == 'darwin'",
    "python_full_version == '3.11.*' and platform_machine == 'aarch64' and sys_platform == 'linux'",
    "(python_full_version == '3.11.*' and platform_machine != 'aarch64' and sys_platform == 'linux') or (python_full_version == '3.11.*' and sys_platform != 'darwin' and sys_platform != 'linux')",
    "python_full_version < '3.11' and sys_platform == 'darwin'",
    "python_full_version < '3.11' and platform_machine == 'aarch64' and sys_platform == 'linux'",
    "(python_full_version < '3.11' and platform_machine != 'aarch64' and sys_platform == 'linux') or (python_full_version < '3.11' and sys_platform != 'darwin' and sys_platform != 'linux')",
]

[[package]]
name = "annotated-types"
version = "0.7.0"
source = { registry = "https://pypi.org/simple" }
sdist = { url = "https://files.pythonhosted.org/packages/ee/67/531ea369ba64dcff5ec9c3402f9f51bf748cec26dde048a2f973a4eea7f5/annotated_types-0.7.0.tar.gz", hash = "sha256:aff07c09a53a08bc8cfccb9c85b05f1aa9a2a6f23728d790723543408344ce89", size = 16081 }
wheels = [
    { url = "https://files.pythonhosted.org/packages/78/b6/6307fbef88d9b5ee7421e68d78a9f162e0da4900bc5f5793f6d3d0e34fb8/annotated_types-0.7.0-py3-none-any.whl", hash = "sha256:1f02e8b43a8fbbc3f3e0d4f0f4bfc8131bcb4eebe8849b8e5c773f3a1c582a53", size = 13643 },
]

[[package]]
name = "anyio"
version = "4.9.0"
source = { registry = "https://pypi.org/simple" }
dependencies = [
    { name = "exceptiongroup", marker = "python_full_version < '3.11'" },
    { name = "idna" },
    { name = "sniffio" },
    { name = "typing-extensions" },
]
sdist = { url = "https://files.pythonhosted.org/packages/95/7d/4c1bd541d4dffa1b52bd83fb8527089e097a106fc90b467a7313b105f840/anyio-4.9.0.tar.gz", hash = "sha256:673c0c244e15788651a4ff38710fea9675823028a6f08a5eda409e0c9840a028", size = 190949 }
wheels = [
    { url = "https://files.pythonhosted.org/packages/a1/ee/48ca1a7c89ffec8b6a0c5d02b89c305671d5ffd8d3c94acf8b8c408575bb/anyio-4.9.0-py3-none-any.whl", hash = "sha256:9f76d541cad6e36af7beb62e978876f3b41e3e04f2c1fbf0884604c0a9c4d93c", size = 100916 },
]

[[package]]
name = "babel"
version = "2.17.0"
source = { registry = "https://pypi.org/simple" }
sdist = { url = "https://files.pythonhosted.org/packages/7d/6b/d52e42361e1aa00709585ecc30b3f9684b3ab62530771402248b1b1d6240/babel-2.17.0.tar.gz", hash = "sha256:0c54cffb19f690cdcc52a3b50bcbf71e07a808d1c80d549f2459b9d2cf0afb9d", size = 9951852 }
wheels = [
    { url = "https://files.pythonhosted.org/packages/b7/b8/3fe70c75fe32afc4bb507f75563d39bc5642255d1d94f1f23604725780bf/babel-2.17.0-py3-none-any.whl", hash = "sha256:4d0b53093fdfb4b21c92b5213dba5a1b23885afa8383709427046b21c366e5f2", size = 10182537 },
]

[[package]]
name = "babeldoc"
<<<<<<< HEAD
version = "0.3.8"
=======
version = "0.3.17"
>>>>>>> bc77f8b9
source = { editable = "." }
dependencies = [
    { name = "bitstring" },
    { name = "configargparse" },
    { name = "freetype-py" },
    { name = "httpx", extra = ["socks"] },
    { name = "huggingface-hub" },
    { name = "msgpack" },
    { name = "numpy" },
    { name = "onnx" },
    { name = "onnxruntime" },
    { name = "openai" },
    { name = "opencv-python-headless" },
    { name = "orjson" },
    { name = "pdfminer-six" },
    { name = "peewee" },
    { name = "psutil" },
    { name = "pydantic" },
    { name = "pymupdf" },
    { name = "python-levenshtein" },
    { name = "rapidocr-onnxruntime" },
    { name = "rich" },
    { name = "scikit-image" },
    { name = "tenacity" },
    { name = "tiktoken" },
    { name = "toml" },
    { name = "tqdm" },
    { name = "xsdata", extra = ["cli", "lxml", "soap"] },
]

[package.optional-dependencies]
cuda = [
    { name = "onnxruntime-gpu" },
]
directml = [
    { name = "onnxruntime-directml" },
]

[package.dev-dependencies]
dev = [
    { name = "bumpver" },
    { name = "markdown-callouts" },
    { name = "markdown-include" },
    { name = "memray" },
    { name = "mkdocs-git-authors-plugin" },
    { name = "mkdocs-git-committers-plugin-2" },
    { name = "mkdocs-git-revision-date-localized-plugin" },
    { name = "mkdocs-material", extra = ["recommended"] },
    { name = "pre-commit" },
    { name = "pygments" },
    { name = "pytest" },
    { name = "ruff" },
]

[package.metadata]
requires-dist = [
    { name = "bitstring", specifier = ">=4.3.0" },
    { name = "configargparse", specifier = ">=1.7" },
    { name = "freetype-py", specifier = ">=2.5.1" },
    { name = "httpx", extras = ["socks"], specifier = ">=0.27.0" },
    { name = "huggingface-hub", specifier = ">=0.27.0" },
    { name = "msgpack", specifier = ">=1.1.0" },
    { name = "numpy", specifier = ">=2.0.2" },
    { name = "onnx", specifier = ">=1.17.0" },
    { name = "onnxruntime", specifier = ">=1.16.1" },
    { name = "onnxruntime-directml", marker = "extra == 'directml'", specifier = ">=1.16.1" },
    { name = "onnxruntime-gpu", marker = "extra == 'cuda'", specifier = ">=1.16.1" },
    { name = "openai", specifier = ">=1.59.3" },
    { name = "opencv-python-headless", specifier = ">=4.10.0.84" },
    { name = "orjson", specifier = ">=3.10.14" },
    { name = "pdfminer-six", specifier = ">=20240706" },
    { name = "peewee", specifier = ">=3.17.8" },
    { name = "psutil", specifier = ">=7.0.0" },
    { name = "pydantic", specifier = ">=2.10.6" },
    { name = "pymupdf", specifier = ">=1.25.1" },
    { name = "python-levenshtein", specifier = ">=0.27.1" },
    { name = "rapidocr-onnxruntime", specifier = ">=1.4.4" },
    { name = "rich", specifier = ">=13.9.4" },
    { name = "scikit-image", specifier = ">=0.25.2" },
    { name = "tenacity", specifier = ">=9.0.0" },
    { name = "tiktoken", specifier = ">=0.9.0" },
    { name = "toml", specifier = ">=0.10.2" },
    { name = "tqdm", specifier = ">=4.67.1" },
    { name = "xsdata", extras = ["cli", "lxml", "soap"], specifier = ">=24.12" },
]
provides-extras = ["directml", "cuda"]

[package.metadata.requires-dev]
dev = [
    { name = "bumpver", specifier = ">=2024.1130" },
    { name = "markdown-callouts", specifier = ">=0.4.0" },
    { name = "markdown-include", specifier = ">=0.8.1" },
    { name = "memray", specifier = ">=1.17.1" },
    { name = "mkdocs-git-authors-plugin", specifier = ">=0.9.2" },
    { name = "mkdocs-git-committers-plugin-2", specifier = ">=2.5.0" },
    { name = "mkdocs-git-revision-date-localized-plugin", specifier = ">=1.3.0" },
    { name = "mkdocs-material", extras = ["recommended"], specifier = ">=9.6.4" },
    { name = "pre-commit", specifier = ">=4.1.0" },
    { name = "pygments", specifier = ">=2.19.1" },
    { name = "pytest", specifier = ">=8.3.4" },
    { name = "ruff", specifier = ">=0.9.2" },
]

[[package]]
name = "backrefs"
version = "5.8"
source = { registry = "https://pypi.org/simple" }
sdist = { url = "https://files.pythonhosted.org/packages/6c/46/caba1eb32fa5784428ab401a5487f73db4104590ecd939ed9daaf18b47e0/backrefs-5.8.tar.gz", hash = "sha256:2cab642a205ce966af3dd4b38ee36009b31fa9502a35fd61d59ccc116e40a6bd", size = 6773994 }
wheels = [
    { url = "https://files.pythonhosted.org/packages/bf/cb/d019ab87fe70e0fe3946196d50d6a4428623dc0c38a6669c8cae0320fbf3/backrefs-5.8-py310-none-any.whl", hash = "sha256:c67f6638a34a5b8730812f5101376f9d41dc38c43f1fdc35cb54700f6ed4465d", size = 380337 },
    { url = "https://files.pythonhosted.org/packages/a9/86/abd17f50ee21b2248075cb6924c6e7f9d23b4925ca64ec660e869c2633f1/backrefs-5.8-py311-none-any.whl", hash = "sha256:2e1c15e4af0e12e45c8701bd5da0902d326b2e200cafcd25e49d9f06d44bb61b", size = 392142 },
    { url = "https://files.pythonhosted.org/packages/b3/04/7b415bd75c8ab3268cc138c76fa648c19495fcc7d155508a0e62f3f82308/backrefs-5.8-py312-none-any.whl", hash = "sha256:bbef7169a33811080d67cdf1538c8289f76f0942ff971222a16034da88a73486", size = 398021 },
    { url = "https://files.pythonhosted.org/packages/0c/37/fb6973edeb700f6e3d6ff222400602ab1830446c25c7b4676d8de93e65b8/backrefs-5.8-py39-none-any.whl", hash = "sha256:a66851e4533fb5b371aa0628e1fee1af05135616b86140c9d787a2ffdf4b8fdc", size = 380336 },
]

[[package]]
name = "bitarray"
version = "3.3.1"
source = { registry = "https://pypi.org/simple" }
sdist = { url = "https://files.pythonhosted.org/packages/f1/6e/e3877eebb83e3e9d22b6089be7b8c098d3d09b2195a9570d6d9049e90d5b/bitarray-3.3.1.tar.gz", hash = "sha256:8c89219a672d0a15ab70f8a6f41bc8355296ec26becef89a127c1a32bb2e6345", size = 139152 }
wheels = [
    { url = "https://files.pythonhosted.org/packages/f4/9e/389b64565749f25841ed821cc665a4ce33e5253583f5b7e35cfc06bb88b3/bitarray-3.3.1-cp310-cp310-macosx_10_9_x86_64.whl", hash = "sha256:811f559e0e5fca85d26b834e02f2a767aa7765e6b1529d4b2f9d4e9015885b4b", size = 137199 },
    { url = "https://files.pythonhosted.org/packages/a1/60/ceda9dcf8c33486a85e55acbbea25e9ca5516d4aad55d2d737a4d5a763fc/bitarray-3.3.1-cp310-cp310-macosx_11_0_arm64.whl", hash = "sha256:e44be933a60b27ef0378a2fdc111ae4ac53a090169db9f97219910cac51ff885", size = 134076 },
    { url = "https://files.pythonhosted.org/packages/49/8a/4b168197c6b5a5c678ecae9717f8625ba0d8027ebc9c0a29d20dafd54700/bitarray-3.3.1-cp310-cp310-manylinux_2_17_aarch64.manylinux2014_aarch64.whl", hash = "sha256:5aacbf54ad69248e17aab92a9f2d8a0a7efaea9d5401207cb9dac41d46294d56", size = 298895 },
    { url = "https://files.pythonhosted.org/packages/06/50/806b93aed68eac5456491577a339fc544a5beb86fa0a345326d7333ef837/bitarray-3.3.1-cp310-cp310-manylinux_2_17_ppc64le.manylinux2014_ppc64le.whl", hash = "sha256:3fcdaf79970b41cfe21b6cf6a7bbe2d0f17e3371a4d839f1279283ac03dd2a47", size = 314216 },
    { url = "https://files.pythonhosted.org/packages/1f/62/869a562fd5e73677e16286c991c001b5b731c3fcfe062081a4fff466e976/bitarray-3.3.1-cp310-cp310-manylinux_2_17_s390x.manylinux2014_s390x.whl", hash = "sha256:9aa5cf7a6a8597968ff6f4e7488d5518bba911344b32b7948012a41ca3ae7e41", size = 314766 },
    { url = "https://files.pythonhosted.org/packages/b4/97/ebdd8407d8f33f043933e761023954a7c682892c5e4ed9740b225423769e/bitarray-3.3.1-cp310-cp310-manylinux_2_17_x86_64.manylinux2014_x86_64.whl", hash = "sha256:dc448e4871fc4df22dd04db4a7b34829e5c3404003b9b1709b6b496d340db9c7", size = 299313 },
    { url = "https://files.pythonhosted.org/packages/90/61/35817bc1c1ee7eeaabb9593aef75ac5e6cffb37e88bff185ce18debba014/bitarray-3.3.1-cp310-cp310-manylinux_2_5_i686.manylinux1_i686.manylinux_2_17_i686.manylinux2014_i686.whl", hash = "sha256:51ce410a2d91da4b98d0f043df9e0938c33a2d9ad4a370fa8ec1ce7352fc20d9", size = 286848 },
    { url = "https://files.pythonhosted.org/packages/f1/52/c43c30fd9d6e65472a43b70c8bf37770555151b187a1c2540ba623e2b29c/bitarray-3.3.1-cp310-cp310-musllinux_1_2_aarch64.whl", hash = "sha256:f7eb851d62a3166b8d1da5d5740509e215fa5b986467bf135a5a2d197bf16345", size = 292732 },
    { url = "https://files.pythonhosted.org/packages/c9/17/edbbe1c29dbd8e6194f8e289c71a9ee13fc015e9ee098595c20aa4c3f167/bitarray-3.3.1-cp310-cp310-musllinux_1_2_i686.whl", hash = "sha256:69679fcd5f2c4b7c8920d2824519e3bff81a18fac25acf33ded4524ea68d8a39", size = 283497 },
    { url = "https://files.pythonhosted.org/packages/b8/e0/77f29af121e945c5b5cb6f123b997b32e564e495ef4f7cb7968b69357dbf/bitarray-3.3.1-cp310-cp310-musllinux_1_2_ppc64le.whl", hash = "sha256:9c8f580590822df5675b9bc04b9df534be23a4917f709f9483fa554fd2e0a4df", size = 308556 },
    { url = "https://files.pythonhosted.org/packages/7c/6f/53e6246669d4b43d64b0ad5bed3a01cbba37c34ac1cac2ae00a7e1e5a7b3/bitarray-3.3.1-cp310-cp310-musllinux_1_2_s390x.whl", hash = "sha256:5500052aaf761afede3763434097a59042e22fbde508c88238d34105c13564c0", size = 319833 },
    { url = "https://files.pythonhosted.org/packages/e3/cd/788f597800639f670a7e55d181a814417fe35463892c63e3f2fd224e6828/bitarray-3.3.1-cp310-cp310-musllinux_1_2_x86_64.whl", hash = "sha256:e95f13d615f91da5a5ee5a782d9041c58be051661843416f2df9453f57008d40", size = 291259 },
    { url = "https://files.pythonhosted.org/packages/1e/e0/197baff27237b2b2a38915193722c7ad8f0f57fe26dde1099e150a0e5769/bitarray-3.3.1-cp310-cp310-win32.whl", hash = "sha256:4ddef0b620db43dfde43fe17448ddc37289f67ad9a8ae39ffa64fa7bf529145f", size = 130466 },
    { url = "https://files.pythonhosted.org/packages/a2/74/33904be9357161e85b2ad37cf3f4e478c71947de1942c0c3bac2736ee81d/bitarray-3.3.1-cp310-cp310-win_amd64.whl", hash = "sha256:d3f5cec4f8d27284f559a0d7c4a4bdfbae74d3b69d09c3f3b53989a730833ad8", size = 137187 },
    { url = "https://files.pythonhosted.org/packages/55/c6/80e39f900977fad531e13ff404095b5b3a0af091b2ee05822e07282e3680/bitarray-3.3.1-cp311-cp311-macosx_10_9_x86_64.whl", hash = "sha256:76abaeac4f94eda1755eed633a720c1f5f90048cb7ea4ab217ea84c48414189a", size = 137362 },
    { url = "https://files.pythonhosted.org/packages/65/9a/29b15783f7b842a9162afff895f313048b3212a1ed0553e4093f1d039936/bitarray-3.3.1-cp311-cp311-macosx_11_0_arm64.whl", hash = "sha256:75eb4d353dcf571d98e2818119af303fb0181b54361ac9a3e418b31c08131e56", size = 134237 },
    { url = "https://files.pythonhosted.org/packages/a2/54/5deb58cd337d73e73c19902db0f622e1781c413e64be19bce1f36a67a96c/bitarray-3.3.1-cp311-cp311-manylinux_2_17_aarch64.manylinux2014_aarch64.whl", hash = "sha256:e61b7552c953e58cf2d82b95843ca410eef18af2a5380f3ff058d21eaf902eda", size = 306115 },
    { url = "https://files.pythonhosted.org/packages/9b/f1/1b584670b6ad7607b6cd8344412926c79ef0c891fbd85c46ae9446aa6940/bitarray-3.3.1-cp311-cp311-manylinux_2_17_ppc64le.manylinux2014_ppc64le.whl", hash = "sha256:d40dbc3609f1471ca3c189815ab4596adae75d8ee0da01412b2e3d0f6e94ab46", size = 321258 },
    { url = "https://files.pythonhosted.org/packages/92/07/23b0c4f1e77478c1c9cfb622ef3ba9b668a6ff0e6b77789828a0f1dafb2f/bitarray-3.3.1-cp311-cp311-manylinux_2_17_s390x.manylinux2014_s390x.whl", hash = "sha256:d2c8b7da269eb877cc2361d868fdcb63bfe7b5821c5b3ea2640be3f4b047b4bb", size = 322575 },
    { url = "https://files.pythonhosted.org/packages/ab/10/67a3bdf78d3d0cf30493aeeeed4346446d304144d1663108f2284fbb8e56/bitarray-3.3.1-cp311-cp311-manylinux_2_17_x86_64.manylinux2014_x86_64.whl", hash = "sha256:e362fc7a72fd00f641b3d6ed91076174cae36f49183afe8b4b4b77a2b5a116b0", size = 306588 },
    { url = "https://files.pythonhosted.org/packages/22/05/49e904ae4cd64cf611c57c8137b8c4c2067ae53addf65bb964a7c329bcf0/bitarray-3.3.1-cp311-cp311-manylinux_2_5_i686.manylinux1_i686.manylinux_2_17_i686.manylinux2014_i686.whl", hash = "sha256:f51322a55687f1ac075b897d409d0314a81f1ec55ebae96eeca40c9e8ad4a1c1", size = 294716 },
    { url = "https://files.pythonhosted.org/packages/fb/40/5b973688a8ef5940b0842163833dda8e8953747881f187ff0434afc2ad2a/bitarray-3.3.1-cp311-cp311-musllinux_1_2_aarch64.whl", hash = "sha256:dea204d3c6ec17fc3084c1db11bcad1347f707b7f5c08664e116a9c75ca134e9", size = 299766 },
    { url = "https://files.pythonhosted.org/packages/5e/0e/03f1954af927ad8cd3b03a5c7f9872c5f20bebe5e6dd40a5e513a210f8b8/bitarray-3.3.1-cp311-cp311-musllinux_1_2_i686.whl", hash = "sha256:ea48f168274d60f900f847dd5fff9bd9d4e4f8af5a84149037c2b5fe1712fa0b", size = 290901 },
    { url = "https://files.pythonhosted.org/packages/d5/3d/6777a0e40337ef8ee62bbdbfe5bded8e2de591b2bc7483207d6cd8d9b297/bitarray-3.3.1-cp311-cp311-musllinux_1_2_ppc64le.whl", hash = "sha256:8076650a08cec080f6726860c769320c27eb4379cfd22e2f5732787dec119bfe", size = 315642 },
    { url = "https://files.pythonhosted.org/packages/30/59/97ef163f6ff6ee55a85e583e29186ce9fff75fe318da26d38bafc8f25ffb/bitarray-3.3.1-cp311-cp311-musllinux_1_2_s390x.whl", hash = "sha256:653d56c58197940f0c1305cb474b75597421b424be99284915bb4f3529d51837", size = 327891 },
    { url = "https://files.pythonhosted.org/packages/ec/ef/a9416f03bd041803432357a6725c93a28a814b8eae8d1ef98fe56117d2c8/bitarray-3.3.1-cp311-cp311-musllinux_1_2_x86_64.whl", hash = "sha256:5d47d349468177afbe77e5306e70fd131d8da6946dd22ed93cbe70c5f2965307", size = 298093 },
    { url = "https://files.pythonhosted.org/packages/5e/71/768de8c461084cfeedabb82dc0ecffae4b9e9e20bb38ab5ca6533acc2340/bitarray-3.3.1-cp311-cp311-win32.whl", hash = "sha256:ac5d80cd43a9a995a501b4e3b38802628b35065e896f79d33430989e2e3f0870", size = 130626 },
    { url = "https://files.pythonhosted.org/packages/99/8b/85104ca40a549e61a3ee84d8cf2063a1ec64d30ba95366f4543e407ee548/bitarray-3.3.1-cp311-cp311-win_amd64.whl", hash = "sha256:52edf707f2fddb6a60a20093c3051c1925830d8c4e7fb2692aac2ee970cee2b0", size = 137418 },
    { url = "https://files.pythonhosted.org/packages/e8/6f/11472b446f512c41b1098305e5e221aef7f6123ee3012fe508ce3056bf8d/bitarray-3.3.1-cp312-cp312-macosx_10_13_x86_64.whl", hash = "sha256:673a21ebb6c72904d7de58fe8c557bad614fce773f21ddc86bcf8dd09a387a32", size = 137228 },
    { url = "https://files.pythonhosted.org/packages/ba/42/e2a9d95f4f69ae5d8582e003c1d57fc76cb137866e0dacdd81631c7c0cf0/bitarray-3.3.1-cp312-cp312-macosx_11_0_arm64.whl", hash = "sha256:946e97712014784c3257e4ca45cf5071ffdbbebe83977d429e8f7329d0e2387f", size = 134258 },
    { url = "https://files.pythonhosted.org/packages/13/e6/b052b17ddef82e4a52e1282fbd5be5d7ecdbb8bea9c97a1d65bd5be99b31/bitarray-3.3.1-cp312-cp312-manylinux_2_17_aarch64.manylinux2014_aarch64.whl", hash = "sha256:14f04e4eec65891523a8ca3bf9e1dcdefed52d695f40c4e50d5980471ffd22a4", size = 308190 },
    { url = "https://files.pythonhosted.org/packages/35/62/ac7b15f10bc88668d52581e10830c127e98b7c36048ebe46832a4fcc8a26/bitarray-3.3.1-cp312-cp312-manylinux_2_17_ppc64le.manylinux2014_ppc64le.whl", hash = "sha256:0580b905ad589e3be52d36fbc83d32f6e3f6a63751d6c0da0ca328c32d037790", size = 322333 },
    { url = "https://files.pythonhosted.org/packages/86/fb/dbccd0ce9a08568406216717e3634b782f4a3dd8be376c06e4db808f3a5e/bitarray-3.3.1-cp312-cp312-manylinux_2_17_s390x.manylinux2014_s390x.whl", hash = "sha256:50da5ecd86ee25df9f658d8724efbe8060de97217fb12a1163bee61d42946d83", size = 324303 },
    { url = "https://files.pythonhosted.org/packages/dc/dd/0668f974111f8ed5052d92989883ea648e2470ee31a99b1d24402753f026/bitarray-3.3.1-cp312-cp312-manylinux_2_17_x86_64.manylinux2014_x86_64.whl", hash = "sha256:42376c9e0a1357acc8830c4c0267e1c30ebd04b2d822af702044962a9f30b795", size = 308710 },
    { url = "https://files.pythonhosted.org/packages/bc/8b/4c430d049198978626b3cc3b60108432c405d23a491f2e67330b3f33d140/bitarray-3.3.1-cp312-cp312-manylinux_2_5_i686.manylinux1_i686.manylinux_2_17_i686.manylinux2014_i686.whl", hash = "sha256:e9b18889a809d8f190e09dd6ee513983e1cdc04c3f23395d237ccf699dce5eaf", size = 296665 },
    { url = "https://files.pythonhosted.org/packages/b1/a8/53dab4f0f6340e256b703b44efd64a7810085ea801320a64448ba1416347/bitarray-3.3.1-cp312-cp312-musllinux_1_2_aarch64.whl", hash = "sha256:f4e2fc0f6a573979462786edbf233fc9e1b644b4e790e8c29796f96bbe45353a", size = 301509 },
    { url = "https://files.pythonhosted.org/packages/20/8b/5597368db3971e6dd0187c45b35f3ccce828e38480bca9844dc0c0562d19/bitarray-3.3.1-cp312-cp312-musllinux_1_2_i686.whl", hash = "sha256:99ea63932e86b08e36d6246ff8f663728a5baefa7e9a0e2f682864fe13297514", size = 292797 },
    { url = "https://files.pythonhosted.org/packages/5e/c5/1c0af5197608e1994c67b935a8037ee096bf7a6f7e8704c26c8492249e3b/bitarray-3.3.1-cp312-cp312-musllinux_1_2_ppc64le.whl", hash = "sha256:8627fc0c9806d6dac2fb422d9cd650b0d225f498601381d334685b9f071b793c", size = 316819 },
    { url = "https://files.pythonhosted.org/packages/ca/69/9c49a60ce61a753d1713f450c1e0e7a80f36b116a79da7ec5165a4ca228c/bitarray-3.3.1-cp312-cp312-musllinux_1_2_s390x.whl", hash = "sha256:4bb2fa914a7bbcd7c6a457d44461a8540b9450e9bb4163d734eb74bffba90e69", size = 329915 },
    { url = "https://files.pythonhosted.org/packages/c3/c5/ce92cb6ef1b4aff524b7ec985ffb7363513810a32433b99093971ab26126/bitarray-3.3.1-cp312-cp312-musllinux_1_2_x86_64.whl", hash = "sha256:dd0ba0cc46b9a7d5cee4c4a9733dce2f0aa21caf04fe18d18d2025a4211adc18", size = 300403 },
    { url = "https://files.pythonhosted.org/packages/2a/9d/e973a68cea80b303239bb30dc401ee1cafe5686a7e05f18a00c533256901/bitarray-3.3.1-cp312-cp312-win32.whl", hash = "sha256:b77a03aba84bf2d2c8f2d5a81af5957da42324d9f701d584236dc735b6a191f8", size = 130756 },
    { url = "https://files.pythonhosted.org/packages/3a/a0/af3985c364e233128ea9d12eb09206797180ac54bdf196ba37065f66638b/bitarray-3.3.1-cp312-cp312-win_amd64.whl", hash = "sha256:dc6407e899fc3148d796fc4c3b0cec78153f034c5ff9baa6ae9c91d7ea05fb45", size = 137705 },
    { url = "https://files.pythonhosted.org/packages/e7/82/4d96aef80f7db31ec8e185258383f6532821773eee2e6b80f40bf09c77ee/bitarray-3.3.1-pp310-pypy310_pp73-macosx_10_15_x86_64.whl", hash = "sha256:c001b7ac2d9cf1a73899cf857d3d66919deca677df26df905852039c46aa30a6", size = 132209 },
    { url = "https://files.pythonhosted.org/packages/d5/6e/7926a9980bb6c4c2d01f2f7b5d8518deb3a2ac0778dc22fcdca0319656ac/bitarray-3.3.1-pp310-pypy310_pp73-macosx_11_0_arm64.whl", hash = "sha256:535cc398610ff22dc0341e8833c34be73634a9a0a5d04912b4044e91dfbbc413", size = 129127 },
    { url = "https://files.pythonhosted.org/packages/13/79/b76aadbbc01eb1d34339ae0a1b7a801e99b2859a53b937c6457d26402874/bitarray-3.3.1-pp310-pypy310_pp73-manylinux_2_17_aarch64.manylinux2014_aarch64.whl", hash = "sha256:5dcb5aaaa2d91cc04fa9adfe31222ab150e72d99c779b1ddca10400a2fd319ec", size = 137583 },
    { url = "https://files.pythonhosted.org/packages/b3/46/d2e58189fa7ff71bdb95f37a960e1c79cc81269fd1254e4e80181de29c71/bitarray-3.3.1-pp310-pypy310_pp73-manylinux_2_17_x86_64.manylinux2014_x86_64.whl", hash = "sha256:54ac6f8d2f696d83f9ccbb4cc4ce321dc80b9fa4613749a8ab23bda5674510ea", size = 138112 },
    { url = "https://files.pythonhosted.org/packages/41/c2/f07e042081d333bf2f3b8daf95815858c7be474432b55249bbb883766989/bitarray-3.3.1-pp310-pypy310_pp73-manylinux_2_5_i686.manylinux1_i686.manylinux_2_17_i686.manylinux2014_i686.whl", hash = "sha256:78d069a00a8d06fb68248edd5bf2aa5e8009f4f5eae8dd5b5a529812132ad8a6", size = 139585 },
    { url = "https://files.pythonhosted.org/packages/f5/bc/c9bcece98300f6f3aeb5e3929d8b6c410d7722d687d02e5cbe6207a16e46/bitarray-3.3.1-pp310-pypy310_pp73-win_amd64.whl", hash = "sha256:cbf063667ef89b0d8b8bd1fcaaa4dcc8c65c17048eb14fb1fa9dbe9cb5197c81", size = 136102 },
]

[[package]]
name = "bitstring"
version = "4.3.1"
source = { registry = "https://pypi.org/simple" }
dependencies = [
    { name = "bitarray" },
]
sdist = { url = "https://files.pythonhosted.org/packages/15/a8/a80c890db75d5bdd5314b5de02c4144c7de94fd0cefcae51acaeb14c6a3f/bitstring-4.3.1.tar.gz", hash = "sha256:a08bc09d3857216d4c0f412a1611056f1cc2b64fd254fb1e8a0afba7cfa1a95a", size = 251426 }
wheels = [
    { url = "https://files.pythonhosted.org/packages/75/2d/174566b533755ddf8efb32a5503af61c756a983de379f8ad3aed6a982d38/bitstring-4.3.1-py3-none-any.whl", hash = "sha256:69d1587f0ac18dc7d93fc7e80d5f447161a33e57027e726dc18a0a8bacf1711a", size = 71930 },
]

[[package]]
name = "bumpver"
version = "2024.1130"
source = { registry = "https://pypi.org/simple" }
dependencies = [
    { name = "click" },
    { name = "colorama" },
    { name = "lexid" },
    { name = "toml" },
]
sdist = { url = "https://files.pythonhosted.org/packages/bb/a9/becf78cc86211bd2287114c4f990a3bed450816696f14810cc59d7815bb5/bumpver-2024.1130.tar.gz", hash = "sha256:74f7ebc294b2240f346e99748cc6f238e57b050999d7428db75d76baf2bf1437", size = 115102 }
wheels = [
    { url = "https://files.pythonhosted.org/packages/09/34/57d038ae30374976ce4ec57db9dea95bf55d1b5543b35e77aa9ce3543198/bumpver-2024.1130-py2.py3-none-any.whl", hash = "sha256:8e54220aefe7db25148622f45959f7beb6b8513af0b0429b38b9072566665a49", size = 65273 },
]

[[package]]
name = "cachecontrol"
version = "0.14.2"
source = { registry = "https://pypi.org/simple" }
dependencies = [
    { name = "msgpack" },
    { name = "requests" },
]
sdist = { url = "https://files.pythonhosted.org/packages/b7/a4/3390ac4dfa1773f661c8780368018230e8207ec4fd3800d2c0c3adee4456/cachecontrol-0.14.2.tar.gz", hash = "sha256:7d47d19f866409b98ff6025b6a0fca8e4c791fb31abbd95f622093894ce903a2", size = 28832 }
wheels = [
    { url = "https://files.pythonhosted.org/packages/c8/63/baffb44ca6876e7b5fc8fe17b24a7c07bf479d604a592182db9af26ea366/cachecontrol-0.14.2-py3-none-any.whl", hash = "sha256:ebad2091bf12d0d200dfc2464330db638c5deb41d546f6d7aca079e87290f3b0", size = 21780 },
]

[package.optional-dependencies]
filecache = [
    { name = "filelock" },
]

[[package]]
name = "certifi"
version = "2025.1.31"
source = { registry = "https://pypi.org/simple" }
sdist = { url = "https://files.pythonhosted.org/packages/1c/ab/c9f1e32b7b1bf505bf26f0ef697775960db7932abeb7b516de930ba2705f/certifi-2025.1.31.tar.gz", hash = "sha256:3d5da6925056f6f18f119200434a4780a94263f10d1c21d032a6f6b2baa20651", size = 167577 }
wheels = [
    { url = "https://files.pythonhosted.org/packages/38/fc/bce832fd4fd99766c04d1ee0eead6b0ec6486fb100ae5e74c1d91292b982/certifi-2025.1.31-py3-none-any.whl", hash = "sha256:ca78db4565a652026a4db2bcdf68f2fb589ea80d0be70e03929ed730746b84fe", size = 166393 },
]

[[package]]
name = "cffi"
version = "1.17.1"
source = { registry = "https://pypi.org/simple" }
dependencies = [
    { name = "pycparser" },
]
sdist = { url = "https://files.pythonhosted.org/packages/fc/97/c783634659c2920c3fc70419e3af40972dbaf758daa229a7d6ea6135c90d/cffi-1.17.1.tar.gz", hash = "sha256:1c39c6016c32bc48dd54561950ebd6836e1670f2ae46128f67cf49e789c52824", size = 516621 }
wheels = [
    { url = "https://files.pythonhosted.org/packages/90/07/f44ca684db4e4f08a3fdc6eeb9a0d15dc6883efc7b8c90357fdbf74e186c/cffi-1.17.1-cp310-cp310-macosx_10_9_x86_64.whl", hash = "sha256:df8b1c11f177bc2313ec4b2d46baec87a5f3e71fc8b45dab2ee7cae86d9aba14", size = 182191 },
    { url = "https://files.pythonhosted.org/packages/08/fd/cc2fedbd887223f9f5d170c96e57cbf655df9831a6546c1727ae13fa977a/cffi-1.17.1-cp310-cp310-macosx_11_0_arm64.whl", hash = "sha256:8f2cdc858323644ab277e9bb925ad72ae0e67f69e804f4898c070998d50b1a67", size = 178592 },
    { url = "https://files.pythonhosted.org/packages/de/cc/4635c320081c78d6ffc2cab0a76025b691a91204f4aa317d568ff9280a2d/cffi-1.17.1-cp310-cp310-manylinux_2_12_i686.manylinux2010_i686.manylinux_2_17_i686.manylinux2014_i686.whl", hash = "sha256:edae79245293e15384b51f88b00613ba9f7198016a5948b5dddf4917d4d26382", size = 426024 },
    { url = "https://files.pythonhosted.org/packages/b6/7b/3b2b250f3aab91abe5f8a51ada1b717935fdaec53f790ad4100fe2ec64d1/cffi-1.17.1-cp310-cp310-manylinux_2_17_aarch64.manylinux2014_aarch64.whl", hash = "sha256:45398b671ac6d70e67da8e4224a065cec6a93541bb7aebe1b198a61b58c7b702", size = 448188 },
    { url = "https://files.pythonhosted.org/packages/d3/48/1b9283ebbf0ec065148d8de05d647a986c5f22586b18120020452fff8f5d/cffi-1.17.1-cp310-cp310-manylinux_2_17_ppc64le.manylinux2014_ppc64le.whl", hash = "sha256:ad9413ccdeda48c5afdae7e4fa2192157e991ff761e7ab8fdd8926f40b160cc3", size = 455571 },
    { url = "https://files.pythonhosted.org/packages/40/87/3b8452525437b40f39ca7ff70276679772ee7e8b394934ff60e63b7b090c/cffi-1.17.1-cp310-cp310-manylinux_2_17_s390x.manylinux2014_s390x.whl", hash = "sha256:5da5719280082ac6bd9aa7becb3938dc9f9cbd57fac7d2871717b1feb0902ab6", size = 436687 },
    { url = "https://files.pythonhosted.org/packages/8d/fb/4da72871d177d63649ac449aec2e8a29efe0274035880c7af59101ca2232/cffi-1.17.1-cp310-cp310-manylinux_2_17_x86_64.manylinux2014_x86_64.whl", hash = "sha256:2bb1a08b8008b281856e5971307cc386a8e9c5b625ac297e853d36da6efe9c17", size = 446211 },
    { url = "https://files.pythonhosted.org/packages/ab/a0/62f00bcb411332106c02b663b26f3545a9ef136f80d5df746c05878f8c4b/cffi-1.17.1-cp310-cp310-musllinux_1_1_aarch64.whl", hash = "sha256:045d61c734659cc045141be4bae381a41d89b741f795af1dd018bfb532fd0df8", size = 461325 },
    { url = "https://files.pythonhosted.org/packages/36/83/76127035ed2e7e27b0787604d99da630ac3123bfb02d8e80c633f218a11d/cffi-1.17.1-cp310-cp310-musllinux_1_1_i686.whl", hash = "sha256:6883e737d7d9e4899a8a695e00ec36bd4e5e4f18fabe0aca0efe0a4b44cdb13e", size = 438784 },
    { url = "https://files.pythonhosted.org/packages/21/81/a6cd025db2f08ac88b901b745c163d884641909641f9b826e8cb87645942/cffi-1.17.1-cp310-cp310-musllinux_1_1_x86_64.whl", hash = "sha256:6b8b4a92e1c65048ff98cfe1f735ef8f1ceb72e3d5f0c25fdb12087a23da22be", size = 461564 },
    { url = "https://files.pythonhosted.org/packages/f8/fe/4d41c2f200c4a457933dbd98d3cf4e911870877bd94d9656cc0fcb390681/cffi-1.17.1-cp310-cp310-win32.whl", hash = "sha256:c9c3d058ebabb74db66e431095118094d06abf53284d9c81f27300d0e0d8bc7c", size = 171804 },
    { url = "https://files.pythonhosted.org/packages/d1/b6/0b0f5ab93b0df4acc49cae758c81fe4e5ef26c3ae2e10cc69249dfd8b3ab/cffi-1.17.1-cp310-cp310-win_amd64.whl", hash = "sha256:0f048dcf80db46f0098ccac01132761580d28e28bc0f78ae0d58048063317e15", size = 181299 },
    { url = "https://files.pythonhosted.org/packages/6b/f4/927e3a8899e52a27fa57a48607ff7dc91a9ebe97399b357b85a0c7892e00/cffi-1.17.1-cp311-cp311-macosx_10_9_x86_64.whl", hash = "sha256:a45e3c6913c5b87b3ff120dcdc03f6131fa0065027d0ed7ee6190736a74cd401", size = 182264 },
    { url = "https://files.pythonhosted.org/packages/6c/f5/6c3a8efe5f503175aaddcbea6ad0d2c96dad6f5abb205750d1b3df44ef29/cffi-1.17.1-cp311-cp311-macosx_11_0_arm64.whl", hash = "sha256:30c5e0cb5ae493c04c8b42916e52ca38079f1b235c2f8ae5f4527b963c401caf", size = 178651 },
    { url = "https://files.pythonhosted.org/packages/94/dd/a3f0118e688d1b1a57553da23b16bdade96d2f9bcda4d32e7d2838047ff7/cffi-1.17.1-cp311-cp311-manylinux_2_12_i686.manylinux2010_i686.manylinux_2_17_i686.manylinux2014_i686.whl", hash = "sha256:f75c7ab1f9e4aca5414ed4d8e5c0e303a34f4421f8a0d47a4d019ceff0ab6af4", size = 445259 },
    { url = "https://files.pythonhosted.org/packages/2e/ea/70ce63780f096e16ce8588efe039d3c4f91deb1dc01e9c73a287939c79a6/cffi-1.17.1-cp311-cp311-manylinux_2_17_aarch64.manylinux2014_aarch64.whl", hash = "sha256:a1ed2dd2972641495a3ec98445e09766f077aee98a1c896dcb4ad0d303628e41", size = 469200 },
    { url = "https://files.pythonhosted.org/packages/1c/a0/a4fa9f4f781bda074c3ddd57a572b060fa0df7655d2a4247bbe277200146/cffi-1.17.1-cp311-cp311-manylinux_2_17_ppc64le.manylinux2014_ppc64le.whl", hash = "sha256:46bf43160c1a35f7ec506d254e5c890f3c03648a4dbac12d624e4490a7046cd1", size = 477235 },
    { url = "https://files.pythonhosted.org/packages/62/12/ce8710b5b8affbcdd5c6e367217c242524ad17a02fe5beec3ee339f69f85/cffi-1.17.1-cp311-cp311-manylinux_2_17_s390x.manylinux2014_s390x.whl", hash = "sha256:a24ed04c8ffd54b0729c07cee15a81d964e6fee0e3d4d342a27b020d22959dc6", size = 459721 },
    { url = "https://files.pythonhosted.org/packages/ff/6b/d45873c5e0242196f042d555526f92aa9e0c32355a1be1ff8c27f077fd37/cffi-1.17.1-cp311-cp311-manylinux_2_17_x86_64.manylinux2014_x86_64.whl", hash = "sha256:610faea79c43e44c71e1ec53a554553fa22321b65fae24889706c0a84d4ad86d", size = 467242 },
    { url = "https://files.pythonhosted.org/packages/1a/52/d9a0e523a572fbccf2955f5abe883cfa8bcc570d7faeee06336fbd50c9fc/cffi-1.17.1-cp311-cp311-musllinux_1_1_aarch64.whl", hash = "sha256:a9b15d491f3ad5d692e11f6b71f7857e7835eb677955c00cc0aefcd0669adaf6", size = 477999 },
    { url = "https://files.pythonhosted.org/packages/44/74/f2a2460684a1a2d00ca799ad880d54652841a780c4c97b87754f660c7603/cffi-1.17.1-cp311-cp311-musllinux_1_1_i686.whl", hash = "sha256:de2ea4b5833625383e464549fec1bc395c1bdeeb5f25c4a3a82b5a8c756ec22f", size = 454242 },
    { url = "https://files.pythonhosted.org/packages/f8/4a/34599cac7dfcd888ff54e801afe06a19c17787dfd94495ab0c8d35fe99fb/cffi-1.17.1-cp311-cp311-musllinux_1_1_x86_64.whl", hash = "sha256:fc48c783f9c87e60831201f2cce7f3b2e4846bf4d8728eabe54d60700b318a0b", size = 478604 },
    { url = "https://files.pythonhosted.org/packages/34/33/e1b8a1ba29025adbdcda5fb3a36f94c03d771c1b7b12f726ff7fef2ebe36/cffi-1.17.1-cp311-cp311-win32.whl", hash = "sha256:85a950a4ac9c359340d5963966e3e0a94a676bd6245a4b55bc43949eee26a655", size = 171727 },
    { url = "https://files.pythonhosted.org/packages/3d/97/50228be003bb2802627d28ec0627837ac0bf35c90cf769812056f235b2d1/cffi-1.17.1-cp311-cp311-win_amd64.whl", hash = "sha256:caaf0640ef5f5517f49bc275eca1406b0ffa6aa184892812030f04c2abf589a0", size = 181400 },
    { url = "https://files.pythonhosted.org/packages/5a/84/e94227139ee5fb4d600a7a4927f322e1d4aea6fdc50bd3fca8493caba23f/cffi-1.17.1-cp312-cp312-macosx_10_9_x86_64.whl", hash = "sha256:805b4371bf7197c329fcb3ead37e710d1bca9da5d583f5073b799d5c5bd1eee4", size = 183178 },
    { url = "https://files.pythonhosted.org/packages/da/ee/fb72c2b48656111c4ef27f0f91da355e130a923473bf5ee75c5643d00cca/cffi-1.17.1-cp312-cp312-macosx_11_0_arm64.whl", hash = "sha256:733e99bc2df47476e3848417c5a4540522f234dfd4ef3ab7fafdf555b082ec0c", size = 178840 },
    { url = "https://files.pythonhosted.org/packages/cc/b6/db007700f67d151abadf508cbfd6a1884f57eab90b1bb985c4c8c02b0f28/cffi-1.17.1-cp312-cp312-manylinux_2_12_i686.manylinux2010_i686.manylinux_2_17_i686.manylinux2014_i686.whl", hash = "sha256:1257bdabf294dceb59f5e70c64a3e2f462c30c7ad68092d01bbbfb1c16b1ba36", size = 454803 },
    { url = "https://files.pythonhosted.org/packages/1a/df/f8d151540d8c200eb1c6fba8cd0dfd40904f1b0682ea705c36e6c2e97ab3/cffi-1.17.1-cp312-cp312-manylinux_2_17_aarch64.manylinux2014_aarch64.whl", hash = "sha256:da95af8214998d77a98cc14e3a3bd00aa191526343078b530ceb0bd710fb48a5", size = 478850 },
    { url = "https://files.pythonhosted.org/packages/28/c0/b31116332a547fd2677ae5b78a2ef662dfc8023d67f41b2a83f7c2aa78b1/cffi-1.17.1-cp312-cp312-manylinux_2_17_ppc64le.manylinux2014_ppc64le.whl", hash = "sha256:d63afe322132c194cf832bfec0dc69a99fb9bb6bbd550f161a49e9e855cc78ff", size = 485729 },
    { url = "https://files.pythonhosted.org/packages/91/2b/9a1ddfa5c7f13cab007a2c9cc295b70fbbda7cb10a286aa6810338e60ea1/cffi-1.17.1-cp312-cp312-manylinux_2_17_s390x.manylinux2014_s390x.whl", hash = "sha256:f79fc4fc25f1c8698ff97788206bb3c2598949bfe0fef03d299eb1b5356ada99", size = 471256 },
    { url = "https://files.pythonhosted.org/packages/b2/d5/da47df7004cb17e4955df6a43d14b3b4ae77737dff8bf7f8f333196717bf/cffi-1.17.1-cp312-cp312-manylinux_2_17_x86_64.manylinux2014_x86_64.whl", hash = "sha256:b62ce867176a75d03a665bad002af8e6d54644fad99a3c70905c543130e39d93", size = 479424 },
    { url = "https://files.pythonhosted.org/packages/0b/ac/2a28bcf513e93a219c8a4e8e125534f4f6db03e3179ba1c45e949b76212c/cffi-1.17.1-cp312-cp312-musllinux_1_1_aarch64.whl", hash = "sha256:386c8bf53c502fff58903061338ce4f4950cbdcb23e2902d86c0f722b786bbe3", size = 484568 },
    { url = "https://files.pythonhosted.org/packages/d4/38/ca8a4f639065f14ae0f1d9751e70447a261f1a30fa7547a828ae08142465/cffi-1.17.1-cp312-cp312-musllinux_1_1_x86_64.whl", hash = "sha256:4ceb10419a9adf4460ea14cfd6bc43d08701f0835e979bf821052f1805850fe8", size = 488736 },
    { url = "https://files.pythonhosted.org/packages/86/c5/28b2d6f799ec0bdecf44dced2ec5ed43e0eb63097b0f58c293583b406582/cffi-1.17.1-cp312-cp312-win32.whl", hash = "sha256:a08d7e755f8ed21095a310a693525137cfe756ce62d066e53f502a83dc550f65", size = 172448 },
    { url = "https://files.pythonhosted.org/packages/50/b9/db34c4755a7bd1cb2d1603ac3863f22bcecbd1ba29e5ee841a4bc510b294/cffi-1.17.1-cp312-cp312-win_amd64.whl", hash = "sha256:51392eae71afec0d0c8fb1a53b204dbb3bcabcb3c9b807eedf3e1e6ccf2de903", size = 181976 },
]

[[package]]
name = "cfgv"
version = "3.4.0"
source = { registry = "https://pypi.org/simple" }
sdist = { url = "https://files.pythonhosted.org/packages/11/74/539e56497d9bd1d484fd863dd69cbbfa653cd2aa27abfe35653494d85e94/cfgv-3.4.0.tar.gz", hash = "sha256:e52591d4c5f5dead8e0f673fb16db7949d2cfb3f7da4582893288f0ded8fe560", size = 7114 }
wheels = [
    { url = "https://files.pythonhosted.org/packages/c5/55/51844dd50c4fc7a33b653bfaba4c2456f06955289ca770a5dbd5fd267374/cfgv-3.4.0-py2.py3-none-any.whl", hash = "sha256:b7265b1f29fd3316bfcd2b330d63d024f2bfd8bcb8b0272f8e19a504856c48f9", size = 7249 },
]

[[package]]
name = "charset-normalizer"
version = "3.4.1"
source = { registry = "https://pypi.org/simple" }
sdist = { url = "https://files.pythonhosted.org/packages/16/b0/572805e227f01586461c80e0fd25d65a2115599cc9dad142fee4b747c357/charset_normalizer-3.4.1.tar.gz", hash = "sha256:44251f18cd68a75b56585dd00dae26183e102cd5e0f9f1466e6df5da2ed64ea3", size = 123188 }
wheels = [
    { url = "https://files.pythonhosted.org/packages/0d/58/5580c1716040bc89206c77d8f74418caf82ce519aae06450393ca73475d1/charset_normalizer-3.4.1-cp310-cp310-macosx_10_9_universal2.whl", hash = "sha256:91b36a978b5ae0ee86c394f5a54d6ef44db1de0815eb43de826d41d21e4af3de", size = 198013 },
    { url = "https://files.pythonhosted.org/packages/d0/11/00341177ae71c6f5159a08168bcb98c6e6d196d372c94511f9f6c9afe0c6/charset_normalizer-3.4.1-cp310-cp310-manylinux_2_17_aarch64.manylinux2014_aarch64.whl", hash = "sha256:7461baadb4dc00fd9e0acbe254e3d7d2112e7f92ced2adc96e54ef6501c5f176", size = 141285 },
    { url = "https://files.pythonhosted.org/packages/01/09/11d684ea5819e5a8f5100fb0b38cf8d02b514746607934134d31233e02c8/charset_normalizer-3.4.1-cp310-cp310-manylinux_2_17_ppc64le.manylinux2014_ppc64le.whl", hash = "sha256:e218488cd232553829be0664c2292d3af2eeeb94b32bea483cf79ac6a694e037", size = 151449 },
    { url = "https://files.pythonhosted.org/packages/08/06/9f5a12939db324d905dc1f70591ae7d7898d030d7662f0d426e2286f68c9/charset_normalizer-3.4.1-cp310-cp310-manylinux_2_17_s390x.manylinux2014_s390x.whl", hash = "sha256:80ed5e856eb7f30115aaf94e4a08114ccc8813e6ed1b5efa74f9f82e8509858f", size = 143892 },
    { url = "https://files.pythonhosted.org/packages/93/62/5e89cdfe04584cb7f4d36003ffa2936681b03ecc0754f8e969c2becb7e24/charset_normalizer-3.4.1-cp310-cp310-manylinux_2_17_x86_64.manylinux2014_x86_64.whl", hash = "sha256:b010a7a4fd316c3c484d482922d13044979e78d1861f0e0650423144c616a46a", size = 146123 },
    { url = "https://files.pythonhosted.org/packages/a9/ac/ab729a15c516da2ab70a05f8722ecfccc3f04ed7a18e45c75bbbaa347d61/charset_normalizer-3.4.1-cp310-cp310-manylinux_2_5_i686.manylinux1_i686.manylinux_2_17_i686.manylinux2014_i686.whl", hash = "sha256:4532bff1b8421fd0a320463030c7520f56a79c9024a4e88f01c537316019005a", size = 147943 },
    { url = "https://files.pythonhosted.org/packages/03/d2/3f392f23f042615689456e9a274640c1d2e5dd1d52de36ab8f7955f8f050/charset_normalizer-3.4.1-cp310-cp310-musllinux_1_2_aarch64.whl", hash = "sha256:d973f03c0cb71c5ed99037b870f2be986c3c05e63622c017ea9816881d2dd247", size = 142063 },
    { url = "https://files.pythonhosted.org/packages/f2/e3/e20aae5e1039a2cd9b08d9205f52142329f887f8cf70da3650326670bddf/charset_normalizer-3.4.1-cp310-cp310-musllinux_1_2_i686.whl", hash = "sha256:3a3bd0dcd373514dcec91c411ddb9632c0d7d92aed7093b8c3bbb6d69ca74408", size = 150578 },
    { url = "https://files.pythonhosted.org/packages/8d/af/779ad72a4da0aed925e1139d458adc486e61076d7ecdcc09e610ea8678db/charset_normalizer-3.4.1-cp310-cp310-musllinux_1_2_ppc64le.whl", hash = "sha256:d9c3cdf5390dcd29aa8056d13e8e99526cda0305acc038b96b30352aff5ff2bb", size = 153629 },
    { url = "https://files.pythonhosted.org/packages/c2/b6/7aa450b278e7aa92cf7732140bfd8be21f5f29d5bf334ae987c945276639/charset_normalizer-3.4.1-cp310-cp310-musllinux_1_2_s390x.whl", hash = "sha256:2bdfe3ac2e1bbe5b59a1a63721eb3b95fc9b6817ae4a46debbb4e11f6232428d", size = 150778 },
    { url = "https://files.pythonhosted.org/packages/39/f4/d9f4f712d0951dcbfd42920d3db81b00dd23b6ab520419626f4023334056/charset_normalizer-3.4.1-cp310-cp310-musllinux_1_2_x86_64.whl", hash = "sha256:eab677309cdb30d047996b36d34caeda1dc91149e4fdca0b1a039b3f79d9a807", size = 146453 },
    { url = "https://files.pythonhosted.org/packages/49/2b/999d0314e4ee0cff3cb83e6bc9aeddd397eeed693edb4facb901eb8fbb69/charset_normalizer-3.4.1-cp310-cp310-win32.whl", hash = "sha256:c0429126cf75e16c4f0ad00ee0eae4242dc652290f940152ca8c75c3a4b6ee8f", size = 95479 },
    { url = "https://files.pythonhosted.org/packages/2d/ce/3cbed41cff67e455a386fb5e5dd8906cdda2ed92fbc6297921f2e4419309/charset_normalizer-3.4.1-cp310-cp310-win_amd64.whl", hash = "sha256:9f0b8b1c6d84c8034a44893aba5e767bf9c7a211e313a9605d9c617d7083829f", size = 102790 },
    { url = "https://files.pythonhosted.org/packages/72/80/41ef5d5a7935d2d3a773e3eaebf0a9350542f2cab4eac59a7a4741fbbbbe/charset_normalizer-3.4.1-cp311-cp311-macosx_10_9_universal2.whl", hash = "sha256:8bfa33f4f2672964266e940dd22a195989ba31669bd84629f05fab3ef4e2d125", size = 194995 },
    { url = "https://files.pythonhosted.org/packages/7a/28/0b9fefa7b8b080ec492110af6d88aa3dea91c464b17d53474b6e9ba5d2c5/charset_normalizer-3.4.1-cp311-cp311-manylinux_2_17_aarch64.manylinux2014_aarch64.whl", hash = "sha256:28bf57629c75e810b6ae989f03c0828d64d6b26a5e205535585f96093e405ed1", size = 139471 },
    { url = "https://files.pythonhosted.org/packages/71/64/d24ab1a997efb06402e3fc07317e94da358e2585165930d9d59ad45fcae2/charset_normalizer-3.4.1-cp311-cp311-manylinux_2_17_ppc64le.manylinux2014_ppc64le.whl", hash = "sha256:f08ff5e948271dc7e18a35641d2f11a4cd8dfd5634f55228b691e62b37125eb3", size = 149831 },
    { url = "https://files.pythonhosted.org/packages/37/ed/be39e5258e198655240db5e19e0b11379163ad7070962d6b0c87ed2c4d39/charset_normalizer-3.4.1-cp311-cp311-manylinux_2_17_s390x.manylinux2014_s390x.whl", hash = "sha256:234ac59ea147c59ee4da87a0c0f098e9c8d169f4dc2a159ef720f1a61bbe27cd", size = 142335 },
    { url = "https://files.pythonhosted.org/packages/88/83/489e9504711fa05d8dde1574996408026bdbdbd938f23be67deebb5eca92/charset_normalizer-3.4.1-cp311-cp311-manylinux_2_17_x86_64.manylinux2014_x86_64.whl", hash = "sha256:fd4ec41f914fa74ad1b8304bbc634b3de73d2a0889bd32076342a573e0779e00", size = 143862 },
    { url = "https://files.pythonhosted.org/packages/c6/c7/32da20821cf387b759ad24627a9aca289d2822de929b8a41b6241767b461/charset_normalizer-3.4.1-cp311-cp311-manylinux_2_5_i686.manylinux1_i686.manylinux_2_17_i686.manylinux2014_i686.whl", hash = "sha256:eea6ee1db730b3483adf394ea72f808b6e18cf3cb6454b4d86e04fa8c4327a12", size = 145673 },
    { url = "https://files.pythonhosted.org/packages/68/85/f4288e96039abdd5aeb5c546fa20a37b50da71b5cf01e75e87f16cd43304/charset_normalizer-3.4.1-cp311-cp311-musllinux_1_2_aarch64.whl", hash = "sha256:c96836c97b1238e9c9e3fe90844c947d5afbf4f4c92762679acfe19927d81d77", size = 140211 },
    { url = "https://files.pythonhosted.org/packages/28/a3/a42e70d03cbdabc18997baf4f0227c73591a08041c149e710045c281f97b/charset_normalizer-3.4.1-cp311-cp311-musllinux_1_2_i686.whl", hash = "sha256:4d86f7aff21ee58f26dcf5ae81a9addbd914115cdebcbb2217e4f0ed8982e146", size = 148039 },
    { url = "https://files.pythonhosted.org/packages/85/e4/65699e8ab3014ecbe6f5c71d1a55d810fb716bbfd74f6283d5c2aa87febf/charset_normalizer-3.4.1-cp311-cp311-musllinux_1_2_ppc64le.whl", hash = "sha256:09b5e6733cbd160dcc09589227187e242a30a49ca5cefa5a7edd3f9d19ed53fd", size = 151939 },
    { url = "https://files.pythonhosted.org/packages/b1/82/8e9fe624cc5374193de6860aba3ea8070f584c8565ee77c168ec13274bd2/charset_normalizer-3.4.1-cp311-cp311-musllinux_1_2_s390x.whl", hash = "sha256:5777ee0881f9499ed0f71cc82cf873d9a0ca8af166dfa0af8ec4e675b7df48e6", size = 149075 },
    { url = "https://files.pythonhosted.org/packages/3d/7b/82865ba54c765560c8433f65e8acb9217cb839a9e32b42af4aa8e945870f/charset_normalizer-3.4.1-cp311-cp311-musllinux_1_2_x86_64.whl", hash = "sha256:237bdbe6159cff53b4f24f397d43c6336c6b0b42affbe857970cefbb620911c8", size = 144340 },
    { url = "https://files.pythonhosted.org/packages/b5/b6/9674a4b7d4d99a0d2df9b215da766ee682718f88055751e1e5e753c82db0/charset_normalizer-3.4.1-cp311-cp311-win32.whl", hash = "sha256:8417cb1f36cc0bc7eaba8ccb0e04d55f0ee52df06df3ad55259b9a323555fc8b", size = 95205 },
    { url = "https://files.pythonhosted.org/packages/1e/ab/45b180e175de4402dcf7547e4fb617283bae54ce35c27930a6f35b6bef15/charset_normalizer-3.4.1-cp311-cp311-win_amd64.whl", hash = "sha256:d7f50a1f8c450f3925cb367d011448c39239bb3eb4117c36a6d354794de4ce76", size = 102441 },
    { url = "https://files.pythonhosted.org/packages/0a/9a/dd1e1cdceb841925b7798369a09279bd1cf183cef0f9ddf15a3a6502ee45/charset_normalizer-3.4.1-cp312-cp312-macosx_10_13_universal2.whl", hash = "sha256:73d94b58ec7fecbc7366247d3b0b10a21681004153238750bb67bd9012414545", size = 196105 },
    { url = "https://files.pythonhosted.org/packages/d3/8c/90bfabf8c4809ecb648f39794cf2a84ff2e7d2a6cf159fe68d9a26160467/charset_normalizer-3.4.1-cp312-cp312-manylinux_2_17_aarch64.manylinux2014_aarch64.whl", hash = "sha256:dad3e487649f498dd991eeb901125411559b22e8d7ab25d3aeb1af367df5efd7", size = 140404 },
    { url = "https://files.pythonhosted.org/packages/ad/8f/e410d57c721945ea3b4f1a04b74f70ce8fa800d393d72899f0a40526401f/charset_normalizer-3.4.1-cp312-cp312-manylinux_2_17_ppc64le.manylinux2014_ppc64le.whl", hash = "sha256:c30197aa96e8eed02200a83fba2657b4c3acd0f0aa4bdc9f6c1af8e8962e0757", size = 150423 },
    { url = "https://files.pythonhosted.org/packages/f0/b8/e6825e25deb691ff98cf5c9072ee0605dc2acfca98af70c2d1b1bc75190d/charset_normalizer-3.4.1-cp312-cp312-manylinux_2_17_s390x.manylinux2014_s390x.whl", hash = "sha256:2369eea1ee4a7610a860d88f268eb39b95cb588acd7235e02fd5a5601773d4fa", size = 143184 },
    { url = "https://files.pythonhosted.org/packages/3e/a2/513f6cbe752421f16d969e32f3583762bfd583848b763913ddab8d9bfd4f/charset_normalizer-3.4.1-cp312-cp312-manylinux_2_17_x86_64.manylinux2014_x86_64.whl", hash = "sha256:bc2722592d8998c870fa4e290c2eec2c1569b87fe58618e67d38b4665dfa680d", size = 145268 },
    { url = "https://files.pythonhosted.org/packages/74/94/8a5277664f27c3c438546f3eb53b33f5b19568eb7424736bdc440a88a31f/charset_normalizer-3.4.1-cp312-cp312-manylinux_2_5_i686.manylinux1_i686.manylinux_2_17_i686.manylinux2014_i686.whl", hash = "sha256:ffc9202a29ab3920fa812879e95a9e78b2465fd10be7fcbd042899695d75e616", size = 147601 },
    { url = "https://files.pythonhosted.org/packages/7c/5f/6d352c51ee763623a98e31194823518e09bfa48be2a7e8383cf691bbb3d0/charset_normalizer-3.4.1-cp312-cp312-musllinux_1_2_aarch64.whl", hash = "sha256:804a4d582ba6e5b747c625bf1255e6b1507465494a40a2130978bda7b932c90b", size = 141098 },
    { url = "https://files.pythonhosted.org/packages/78/d4/f5704cb629ba5ab16d1d3d741396aec6dc3ca2b67757c45b0599bb010478/charset_normalizer-3.4.1-cp312-cp312-musllinux_1_2_i686.whl", hash = "sha256:0f55e69f030f7163dffe9fd0752b32f070566451afe180f99dbeeb81f511ad8d", size = 149520 },
    { url = "https://files.pythonhosted.org/packages/c5/96/64120b1d02b81785f222b976c0fb79a35875457fa9bb40827678e54d1bc8/charset_normalizer-3.4.1-cp312-cp312-musllinux_1_2_ppc64le.whl", hash = "sha256:c4c3e6da02df6fa1410a7680bd3f63d4f710232d3139089536310d027950696a", size = 152852 },
    { url = "https://files.pythonhosted.org/packages/84/c9/98e3732278a99f47d487fd3468bc60b882920cef29d1fa6ca460a1fdf4e6/charset_normalizer-3.4.1-cp312-cp312-musllinux_1_2_s390x.whl", hash = "sha256:5df196eb874dae23dcfb968c83d4f8fdccb333330fe1fc278ac5ceeb101003a9", size = 150488 },
    { url = "https://files.pythonhosted.org/packages/13/0e/9c8d4cb99c98c1007cc11eda969ebfe837bbbd0acdb4736d228ccaabcd22/charset_normalizer-3.4.1-cp312-cp312-musllinux_1_2_x86_64.whl", hash = "sha256:e358e64305fe12299a08e08978f51fc21fac060dcfcddd95453eabe5b93ed0e1", size = 146192 },
    { url = "https://files.pythonhosted.org/packages/b2/21/2b6b5b860781a0b49427309cb8670785aa543fb2178de875b87b9cc97746/charset_normalizer-3.4.1-cp312-cp312-win32.whl", hash = "sha256:9b23ca7ef998bc739bf6ffc077c2116917eabcc901f88da1b9856b210ef63f35", size = 95550 },
    { url = "https://files.pythonhosted.org/packages/21/5b/1b390b03b1d16c7e382b561c5329f83cc06623916aab983e8ab9239c7d5c/charset_normalizer-3.4.1-cp312-cp312-win_amd64.whl", hash = "sha256:6ff8a4a60c227ad87030d76e99cd1698345d4491638dfa6673027c48b3cd395f", size = 102785 },
    { url = "https://files.pythonhosted.org/packages/0e/f6/65ecc6878a89bb1c23a086ea335ad4bf21a588990c3f535a227b9eea9108/charset_normalizer-3.4.1-py3-none-any.whl", hash = "sha256:d98b1668f06378c6dbefec3b92299716b931cd4e6061f3c875a71ced1780ab85", size = 49767 },
]

[[package]]
name = "click"
version = "8.1.8"
source = { registry = "https://pypi.org/simple" }
dependencies = [
    { name = "colorama", marker = "sys_platform == 'win32'" },
]
sdist = { url = "https://files.pythonhosted.org/packages/b9/2e/0090cbf739cee7d23781ad4b89a9894a41538e4fcf4c31dcdd705b78eb8b/click-8.1.8.tar.gz", hash = "sha256:ed53c9d8990d83c2a27deae68e4ee337473f6330c040a31d4225c9574d16096a", size = 226593 }
wheels = [
    { url = "https://files.pythonhosted.org/packages/7e/d4/7ebdbd03970677812aac39c869717059dbb71a4cfc033ca6e5221787892c/click-8.1.8-py3-none-any.whl", hash = "sha256:63c132bbbed01578a06712a2d1f497bb62d9c1c0d329b7903a866228027263b2", size = 98188 },
]

[[package]]
name = "click-default-group"
version = "1.2.4"
source = { registry = "https://pypi.org/simple" }
dependencies = [
    { name = "click" },
]
sdist = { url = "https://files.pythonhosted.org/packages/1d/ce/edb087fb53de63dad3b36408ca30368f438738098e668b78c87f93cd41df/click_default_group-1.2.4.tar.gz", hash = "sha256:eb3f3c99ec0d456ca6cd2a7f08f7d4e91771bef51b01bdd9580cc6450fe1251e", size = 3505 }
wheels = [
    { url = "https://files.pythonhosted.org/packages/2c/1a/aff8bb287a4b1400f69e09a53bd65de96aa5cee5691925b38731c67fc695/click_default_group-1.2.4-py2.py3-none-any.whl", hash = "sha256:9b60486923720e7fc61731bdb32b617039aba820e22e1c88766b1125592eaa5f", size = 4123 },
]

[[package]]
name = "colorama"
version = "0.4.6"
source = { registry = "https://pypi.org/simple" }
sdist = { url = "https://files.pythonhosted.org/packages/d8/53/6f443c9a4a8358a93a6792e2acffb9d9d5cb0a5cfd8802644b7b1c9a02e4/colorama-0.4.6.tar.gz", hash = "sha256:08695f5cb7ed6e0531a20572697297273c47b8cae5a63ffc6d6ed5c201be6e44", size = 27697 }
wheels = [
    { url = "https://files.pythonhosted.org/packages/d1/d6/3965ed04c63042e047cb6a3e6ed1a63a35087b6a609aa3a15ed8ac56c221/colorama-0.4.6-py2.py3-none-any.whl", hash = "sha256:4f1d9991f5acc0ca119f9d443620b77f9d6b33703e51011c16baf57afb285fc6", size = 25335 },
]

[[package]]
name = "coloredlogs"
version = "15.0.1"
source = { registry = "https://pypi.org/simple" }
dependencies = [
    { name = "humanfriendly" },
]
sdist = { url = "https://files.pythonhosted.org/packages/cc/c7/eed8f27100517e8c0e6b923d5f0845d0cb99763da6fdee00478f91db7325/coloredlogs-15.0.1.tar.gz", hash = "sha256:7c991aa71a4577af2f82600d8f8f3a89f936baeaf9b50a9c197da014e5bf16b0", size = 278520 }
wheels = [
    { url = "https://files.pythonhosted.org/packages/a7/06/3d6badcf13db419e25b07041d9c7b4a2c331d3f4e7134445ec5df57714cd/coloredlogs-15.0.1-py2.py3-none-any.whl", hash = "sha256:612ee75c546f53e92e70049c9dbfcc18c935a2b9a53b66085ce9ef6a6e5c0934", size = 46018 },
]

[[package]]
name = "configargparse"
version = "1.7"
source = { registry = "https://pypi.org/simple" }
sdist = { url = "https://files.pythonhosted.org/packages/70/8a/73f1008adfad01cb923255b924b1528727b8270e67cb4ef41eabdc7d783e/ConfigArgParse-1.7.tar.gz", hash = "sha256:e7067471884de5478c58a511e529f0f9bd1c66bfef1dea90935438d6c23306d1", size = 43817 }
wheels = [
    { url = "https://files.pythonhosted.org/packages/6f/b3/b4ac838711fd74a2b4e6f746703cf9dd2cf5462d17dac07e349234e21b97/ConfigArgParse-1.7-py3-none-any.whl", hash = "sha256:d249da6591465c6c26df64a9f73d2536e743be2f244eb3ebe61114af2f94f86b", size = 25489 },
]

[[package]]
name = "cryptography"
version = "44.0.2"
source = { registry = "https://pypi.org/simple" }
dependencies = [
    { name = "cffi", marker = "platform_python_implementation != 'PyPy'" },
]
sdist = { url = "https://files.pythonhosted.org/packages/cd/25/4ce80c78963834b8a9fd1cc1266be5ed8d1840785c0f2e1b73b8d128d505/cryptography-44.0.2.tar.gz", hash = "sha256:c63454aa261a0cf0c5b4718349629793e9e634993538db841165b3df74f37ec0", size = 710807 }
wheels = [
    { url = "https://files.pythonhosted.org/packages/92/ef/83e632cfa801b221570c5f58c0369db6fa6cef7d9ff859feab1aae1a8a0f/cryptography-44.0.2-cp37-abi3-macosx_10_9_universal2.whl", hash = "sha256:efcfe97d1b3c79e486554efddeb8f6f53a4cdd4cf6086642784fa31fc384e1d7", size = 6676361 },
    { url = "https://files.pythonhosted.org/packages/30/ec/7ea7c1e4c8fc8329506b46c6c4a52e2f20318425d48e0fe597977c71dbce/cryptography-44.0.2-cp37-abi3-manylinux_2_17_aarch64.manylinux2014_aarch64.whl", hash = "sha256:29ecec49f3ba3f3849362854b7253a9f59799e3763b0c9d0826259a88efa02f1", size = 3952350 },
    { url = "https://files.pythonhosted.org/packages/27/61/72e3afdb3c5ac510330feba4fc1faa0fe62e070592d6ad00c40bb69165e5/cryptography-44.0.2-cp37-abi3-manylinux_2_17_x86_64.manylinux2014_x86_64.whl", hash = "sha256:bc821e161ae88bfe8088d11bb39caf2916562e0a2dc7b6d56714a48b784ef0bb", size = 4166572 },
    { url = "https://files.pythonhosted.org/packages/26/e4/ba680f0b35ed4a07d87f9e98f3ebccb05091f3bf6b5a478b943253b3bbd5/cryptography-44.0.2-cp37-abi3-manylinux_2_28_aarch64.whl", hash = "sha256:3c00b6b757b32ce0f62c574b78b939afab9eecaf597c4d624caca4f9e71e7843", size = 3958124 },
    { url = "https://files.pythonhosted.org/packages/9c/e8/44ae3e68c8b6d1cbc59040288056df2ad7f7f03bbcaca6b503c737ab8e73/cryptography-44.0.2-cp37-abi3-manylinux_2_28_armv7l.manylinux_2_31_armv7l.whl", hash = "sha256:7bdcd82189759aba3816d1f729ce42ffded1ac304c151d0a8e89b9996ab863d5", size = 3678122 },
    { url = "https://files.pythonhosted.org/packages/27/7b/664ea5e0d1eab511a10e480baf1c5d3e681c7d91718f60e149cec09edf01/cryptography-44.0.2-cp37-abi3-manylinux_2_28_x86_64.whl", hash = "sha256:4973da6ca3db4405c54cd0b26d328be54c7747e89e284fcff166132eb7bccc9c", size = 4191831 },
    { url = "https://files.pythonhosted.org/packages/2a/07/79554a9c40eb11345e1861f46f845fa71c9e25bf66d132e123d9feb8e7f9/cryptography-44.0.2-cp37-abi3-manylinux_2_34_aarch64.whl", hash = "sha256:4e389622b6927d8133f314949a9812972711a111d577a5d1f4bee5e58736b80a", size = 3960583 },
    { url = "https://files.pythonhosted.org/packages/bb/6d/858e356a49a4f0b591bd6789d821427de18432212e137290b6d8a817e9bf/cryptography-44.0.2-cp37-abi3-manylinux_2_34_x86_64.whl", hash = "sha256:f514ef4cd14bb6fb484b4a60203e912cfcb64f2ab139e88c2274511514bf7308", size = 4191753 },
    { url = "https://files.pythonhosted.org/packages/b2/80/62df41ba4916067fa6b125aa8c14d7e9181773f0d5d0bd4dcef580d8b7c6/cryptography-44.0.2-cp37-abi3-musllinux_1_2_aarch64.whl", hash = "sha256:1bc312dfb7a6e5d66082c87c34c8a62176e684b6fe3d90fcfe1568de675e6688", size = 4079550 },
    { url = "https://files.pythonhosted.org/packages/f3/cd/2558cc08f7b1bb40683f99ff4327f8dcfc7de3affc669e9065e14824511b/cryptography-44.0.2-cp37-abi3-musllinux_1_2_x86_64.whl", hash = "sha256:3b721b8b4d948b218c88cb8c45a01793483821e709afe5f622861fc6182b20a7", size = 4298367 },
    { url = "https://files.pythonhosted.org/packages/71/59/94ccc74788945bc3bd4cf355d19867e8057ff5fdbcac781b1ff95b700fb1/cryptography-44.0.2-cp37-abi3-win32.whl", hash = "sha256:51e4de3af4ec3899d6d178a8c005226491c27c4ba84101bfb59c901e10ca9f79", size = 2772843 },
    { url = "https://files.pythonhosted.org/packages/ca/2c/0d0bbaf61ba05acb32f0841853cfa33ebb7a9ab3d9ed8bb004bd39f2da6a/cryptography-44.0.2-cp37-abi3-win_amd64.whl", hash = "sha256:c505d61b6176aaf982c5717ce04e87da5abc9a36a5b39ac03905c4aafe8de7aa", size = 3209057 },
    { url = "https://files.pythonhosted.org/packages/9e/be/7a26142e6d0f7683d8a382dd963745e65db895a79a280a30525ec92be890/cryptography-44.0.2-cp39-abi3-macosx_10_9_universal2.whl", hash = "sha256:8e0ddd63e6bf1161800592c71ac794d3fb8001f2caebe0966e77c5234fa9efc3", size = 6677789 },
    { url = "https://files.pythonhosted.org/packages/06/88/638865be7198a84a7713950b1db7343391c6066a20e614f8fa286eb178ed/cryptography-44.0.2-cp39-abi3-manylinux_2_17_aarch64.manylinux2014_aarch64.whl", hash = "sha256:81276f0ea79a208d961c433a947029e1a15948966658cf6710bbabb60fcc2639", size = 3951919 },
    { url = "https://files.pythonhosted.org/packages/d7/fc/99fe639bcdf58561dfad1faa8a7369d1dc13f20acd78371bb97a01613585/cryptography-44.0.2-cp39-abi3-manylinux_2_17_x86_64.manylinux2014_x86_64.whl", hash = "sha256:9a1e657c0f4ea2a23304ee3f964db058c9e9e635cc7019c4aa21c330755ef6fd", size = 4167812 },
    { url = "https://files.pythonhosted.org/packages/53/7b/aafe60210ec93d5d7f552592a28192e51d3c6b6be449e7fd0a91399b5d07/cryptography-44.0.2-cp39-abi3-manylinux_2_28_aarch64.whl", hash = "sha256:6210c05941994290f3f7f175a4a57dbbb2afd9273657614c506d5976db061181", size = 3958571 },
    { url = "https://files.pythonhosted.org/packages/16/32/051f7ce79ad5a6ef5e26a92b37f172ee2d6e1cce09931646eef8de1e9827/cryptography-44.0.2-cp39-abi3-manylinux_2_28_armv7l.manylinux_2_31_armv7l.whl", hash = "sha256:d1c3572526997b36f245a96a2b1713bf79ce99b271bbcf084beb6b9b075f29ea", size = 3679832 },
    { url = "https://files.pythonhosted.org/packages/78/2b/999b2a1e1ba2206f2d3bca267d68f350beb2b048a41ea827e08ce7260098/cryptography-44.0.2-cp39-abi3-manylinux_2_28_x86_64.whl", hash = "sha256:b042d2a275c8cee83a4b7ae30c45a15e6a4baa65a179a0ec2d78ebb90e4f6699", size = 4193719 },
    { url = "https://files.pythonhosted.org/packages/72/97/430e56e39a1356e8e8f10f723211a0e256e11895ef1a135f30d7d40f2540/cryptography-44.0.2-cp39-abi3-manylinux_2_34_aarch64.whl", hash = "sha256:d03806036b4f89e3b13b6218fefea8d5312e450935b1a2d55f0524e2ed7c59d9", size = 3960852 },
    { url = "https://files.pythonhosted.org/packages/89/33/c1cf182c152e1d262cac56850939530c05ca6c8d149aa0dcee490b417e99/cryptography-44.0.2-cp39-abi3-manylinux_2_34_x86_64.whl", hash = "sha256:c7362add18b416b69d58c910caa217f980c5ef39b23a38a0880dfd87bdf8cd23", size = 4193906 },
    { url = "https://files.pythonhosted.org/packages/e1/99/87cf26d4f125380dc674233971069bc28d19b07f7755b29861570e513650/cryptography-44.0.2-cp39-abi3-musllinux_1_2_aarch64.whl", hash = "sha256:8cadc6e3b5a1f144a039ea08a0bdb03a2a92e19c46be3285123d32029f40a922", size = 4081572 },
    { url = "https://files.pythonhosted.org/packages/b3/9f/6a3e0391957cc0c5f84aef9fbdd763035f2b52e998a53f99345e3ac69312/cryptography-44.0.2-cp39-abi3-musllinux_1_2_x86_64.whl", hash = "sha256:6f101b1f780f7fc613d040ca4bdf835c6ef3b00e9bd7125a4255ec574c7916e4", size = 4298631 },
    { url = "https://files.pythonhosted.org/packages/e2/a5/5bc097adb4b6d22a24dea53c51f37e480aaec3465285c253098642696423/cryptography-44.0.2-cp39-abi3-win32.whl", hash = "sha256:3dc62975e31617badc19a906481deacdeb80b4bb454394b4098e3f2525a488c5", size = 2773792 },
    { url = "https://files.pythonhosted.org/packages/33/cf/1f7649b8b9a3543e042d3f348e398a061923ac05b507f3f4d95f11938aa9/cryptography-44.0.2-cp39-abi3-win_amd64.whl", hash = "sha256:5f6f90b72d8ccadb9c6e311c775c8305381db88374c65fa1a68250aa8a9cb3a6", size = 3210957 },
    { url = "https://files.pythonhosted.org/packages/99/10/173be140714d2ebaea8b641ff801cbcb3ef23101a2981cbf08057876f89e/cryptography-44.0.2-pp310-pypy310_pp73-macosx_10_9_x86_64.whl", hash = "sha256:af4ff3e388f2fa7bff9f7f2b31b87d5651c45731d3e8cfa0944be43dff5cfbdb", size = 3396886 },
    { url = "https://files.pythonhosted.org/packages/2f/b4/424ea2d0fce08c24ede307cead3409ecbfc2f566725d4701b9754c0a1174/cryptography-44.0.2-pp310-pypy310_pp73-manylinux_2_28_aarch64.whl", hash = "sha256:0529b1d5a0105dd3731fa65680b45ce49da4d8115ea76e9da77a875396727b41", size = 3892387 },
    { url = "https://files.pythonhosted.org/packages/28/20/8eaa1a4f7c68a1cb15019dbaad59c812d4df4fac6fd5f7b0b9c5177f1edd/cryptography-44.0.2-pp310-pypy310_pp73-manylinux_2_28_x86_64.whl", hash = "sha256:7ca25849404be2f8e4b3c59483d9d3c51298a22c1c61a0e84415104dacaf5562", size = 4109922 },
    { url = "https://files.pythonhosted.org/packages/11/25/5ed9a17d532c32b3bc81cc294d21a36c772d053981c22bd678396bc4ae30/cryptography-44.0.2-pp310-pypy310_pp73-manylinux_2_34_aarch64.whl", hash = "sha256:268e4e9b177c76d569e8a145a6939eca9a5fec658c932348598818acf31ae9a5", size = 3895715 },
    { url = "https://files.pythonhosted.org/packages/63/31/2aac03b19c6329b62c45ba4e091f9de0b8f687e1b0cd84f101401bece343/cryptography-44.0.2-pp310-pypy310_pp73-manylinux_2_34_x86_64.whl", hash = "sha256:9eb9d22b0a5d8fd9925a7764a054dca914000607dff201a24c791ff5c799e1fa", size = 4109876 },
    { url = "https://files.pythonhosted.org/packages/99/ec/6e560908349843718db1a782673f36852952d52a55ab14e46c42c8a7690a/cryptography-44.0.2-pp310-pypy310_pp73-win_amd64.whl", hash = "sha256:2bf7bf75f7df9715f810d1b038870309342bff3069c5bd8c6b96128cb158668d", size = 3131719 },
    { url = "https://files.pythonhosted.org/packages/d6/d7/f30e75a6aa7d0f65031886fa4a1485c2fbfe25a1896953920f6a9cfe2d3b/cryptography-44.0.2-pp311-pypy311_pp73-manylinux_2_28_aarch64.whl", hash = "sha256:909c97ab43a9c0c0b0ada7a1281430e4e5ec0458e6d9244c0e821bbf152f061d", size = 3887513 },
    { url = "https://files.pythonhosted.org/packages/9c/b4/7a494ce1032323ca9db9a3661894c66e0d7142ad2079a4249303402d8c71/cryptography-44.0.2-pp311-pypy311_pp73-manylinux_2_28_x86_64.whl", hash = "sha256:96e7a5e9d6e71f9f4fca8eebfd603f8e86c5225bb18eb621b2c1e50b290a9471", size = 4107432 },
    { url = "https://files.pythonhosted.org/packages/45/f8/6b3ec0bc56123b344a8d2b3264a325646d2dcdbdd9848b5e6f3d37db90b3/cryptography-44.0.2-pp311-pypy311_pp73-manylinux_2_34_aarch64.whl", hash = "sha256:d1b3031093a366ac767b3feb8bcddb596671b3aaff82d4050f984da0c248b615", size = 3891421 },
    { url = "https://files.pythonhosted.org/packages/57/ff/f3b4b2d007c2a646b0f69440ab06224f9cf37a977a72cdb7b50632174e8a/cryptography-44.0.2-pp311-pypy311_pp73-manylinux_2_34_x86_64.whl", hash = "sha256:04abd71114848aa25edb28e225ab5f268096f44cf0127f3d36975bdf1bdf3390", size = 4107081 },
]

[[package]]
name = "csscompressor"
version = "0.9.5"
source = { registry = "https://pypi.org/simple" }
sdist = { url = "https://files.pythonhosted.org/packages/f1/2a/8c3ac3d8bc94e6de8d7ae270bb5bc437b210bb9d6d9e46630c98f4abd20c/csscompressor-0.9.5.tar.gz", hash = "sha256:afa22badbcf3120a4f392e4d22f9fff485c044a1feda4a950ecc5eba9dd31a05", size = 237808 }

[[package]]
name = "distlib"
version = "0.3.9"
source = { registry = "https://pypi.org/simple" }
sdist = { url = "https://files.pythonhosted.org/packages/0d/dd/1bec4c5ddb504ca60fc29472f3d27e8d4da1257a854e1d96742f15c1d02d/distlib-0.3.9.tar.gz", hash = "sha256:a60f20dea646b8a33f3e7772f74dc0b2d0772d2837ee1342a00645c81edf9403", size = 613923 }
wheels = [
    { url = "https://files.pythonhosted.org/packages/91/a1/cf2472db20f7ce4a6be1253a81cfdf85ad9c7885ffbed7047fb72c24cf87/distlib-0.3.9-py2.py3-none-any.whl", hash = "sha256:47f8c22fd27c27e25a65601af709b38e4f0a45ea4fc2e710f65755fa8caaaf87", size = 468973 },
]

[[package]]
name = "distro"
version = "1.9.0"
source = { registry = "https://pypi.org/simple" }
sdist = { url = "https://files.pythonhosted.org/packages/fc/f8/98eea607f65de6527f8a2e8885fc8015d3e6f5775df186e443e0964a11c3/distro-1.9.0.tar.gz", hash = "sha256:2fa77c6fd8940f116ee1d6b94a2f90b13b5ea8d019b98bc8bafdcabcdd9bdbed", size = 60722 }
wheels = [
    { url = "https://files.pythonhosted.org/packages/12/b3/231ffd4ab1fc9d679809f356cebee130ac7daa00d6d6f3206dd4fd137e9e/distro-1.9.0-py3-none-any.whl", hash = "sha256:7bffd925d65168f85027d8da9af6bddab658135b840670a223589bc0c8ef02b2", size = 20277 },
]

[[package]]
name = "docformatter"
version = "1.7.5"
source = { registry = "https://pypi.org/simple" }
dependencies = [
    { name = "charset-normalizer" },
    { name = "untokenize" },
]
sdist = { url = "https://files.pythonhosted.org/packages/f4/44/aba2c40cf796121b35835ea8c00bc5d93f2f70730eca53b36b8bbbfaefe1/docformatter-1.7.5.tar.gz", hash = "sha256:ffed3da0daffa2e77f80ccba4f0e50bfa2755e1c10e130102571c890a61b246e", size = 25893 }
wheels = [
    { url = "https://files.pythonhosted.org/packages/8b/95/568a2fca29df365b82012b09b64964a05f4f20ac83c2137b262f3fa3188f/docformatter-1.7.5-py3-none-any.whl", hash = "sha256:a24f5545ed1f30af00d106f5d85dc2fce4959295687c24c8f39f5263afaf9186", size = 32798 },
]

[[package]]
name = "exceptiongroup"
version = "1.2.2"
source = { registry = "https://pypi.org/simple" }
sdist = { url = "https://files.pythonhosted.org/packages/09/35/2495c4ac46b980e4ca1f6ad6db102322ef3ad2410b79fdde159a4b0f3b92/exceptiongroup-1.2.2.tar.gz", hash = "sha256:47c2edf7c6738fafb49fd34290706d1a1a2f4d1c6df275526b62cbb4aa5393cc", size = 28883 }
wheels = [
    { url = "https://files.pythonhosted.org/packages/02/cc/b7e31358aac6ed1ef2bb790a9746ac2c69bcb3c8588b41616914eb106eaf/exceptiongroup-1.2.2-py3-none-any.whl", hash = "sha256:3111b9d131c238bec2f8f516e123e14ba243563fb135d3fe885990585aa7795b", size = 16453 },
]

[[package]]
name = "filelock"
version = "3.18.0"
source = { registry = "https://pypi.org/simple" }
sdist = { url = "https://files.pythonhosted.org/packages/0a/10/c23352565a6544bdc5353e0b15fc1c563352101f30e24bf500207a54df9a/filelock-3.18.0.tar.gz", hash = "sha256:adbc88eabb99d2fec8c9c1b229b171f18afa655400173ddc653d5d01501fb9f2", size = 18075 }
wheels = [
    { url = "https://files.pythonhosted.org/packages/4d/36/2a115987e2d8c300a974597416d9de88f2444426de9571f4b59b2cca3acc/filelock-3.18.0-py3-none-any.whl", hash = "sha256:c401f4f8377c4464e6db25fff06205fd89bdd83b65eb0488ed1b160f780e21de", size = 16215 },
]

[[package]]
name = "flatbuffers"
version = "25.2.10"
source = { registry = "https://pypi.org/simple" }
sdist = { url = "https://files.pythonhosted.org/packages/e4/30/eb5dce7994fc71a2f685d98ec33cc660c0a5887db5610137e60d8cbc4489/flatbuffers-25.2.10.tar.gz", hash = "sha256:97e451377a41262f8d9bd4295cc836133415cc03d8cb966410a4af92eb00d26e", size = 22170 }
wheels = [
    { url = "https://files.pythonhosted.org/packages/b8/25/155f9f080d5e4bc0082edfda032ea2bc2b8fab3f4d25d46c1e9dd22a1a89/flatbuffers-25.2.10-py2.py3-none-any.whl", hash = "sha256:ebba5f4d5ea615af3f7fd70fc310636fbb2bbd1f566ac0a23d98dd412de50051", size = 30953 },
]

[[package]]
name = "freetype-py"
version = "2.5.1"
source = { registry = "https://pypi.org/simple" }
sdist = { url = "https://files.pythonhosted.org/packages/d0/9c/61ba17f846b922c2d6d101cc886b0e8fb597c109cedfcb39b8c5d2304b54/freetype-py-2.5.1.zip", hash = "sha256:cfe2686a174d0dd3d71a9d8ee9bf6a2c23f5872385cf8ce9f24af83d076e2fbd", size = 851738 }
wheels = [
    { url = "https://files.pythonhosted.org/packages/38/a8/258dd138ebe60c79cd8cfaa6d021599208a33f0175a5e29b01f60c9ab2c7/freetype_py-2.5.1-py3-none-macosx_10_9_universal2.whl", hash = "sha256:d01ded2557694f06aa0413f3400c0c0b2b5ebcaabeef7aaf3d756be44f51e90b", size = 1747885 },
    { url = "https://files.pythonhosted.org/packages/a2/93/280ad06dc944e40789b0a641492321a2792db82edda485369cbc59d14366/freetype_py-2.5.1-py3-none-manylinux_2_17_aarch64.manylinux2014_aarch64.whl", hash = "sha256:5d2f6b3d68496797da23204b3b9c4e77e67559c80390fc0dc8b3f454ae1cd819", size = 1051055 },
    { url = "https://files.pythonhosted.org/packages/b6/36/853cad240ec63e21a37a512ee19c896b655ce1772d803a3dd80fccfe63fe/freetype_py-2.5.1-py3-none-manylinux_2_5_x86_64.manylinux1_x86_64.manylinux_2_12_x86_64.manylinux2010_x86_64.whl", hash = "sha256:289b443547e03a4f85302e3ac91376838e0d11636050166662a4f75e3087ed0b", size = 1043856 },
    { url = "https://files.pythonhosted.org/packages/93/6f/fcc1789e42b8c6617c3112196d68e87bfe7d957d80812d3c24d639782dcb/freetype_py-2.5.1-py3-none-musllinux_1_1_aarch64.whl", hash = "sha256:cd3bfdbb7e1a84818cfbc8025fca3096f4f2afcd5d4641184bf0a3a2e6f97bbf", size = 1108180 },
    { url = "https://files.pythonhosted.org/packages/2a/1b/161d3a6244b8a820aef188e4397a750d4a8196316809576d015f26594296/freetype_py-2.5.1-py3-none-musllinux_1_1_x86_64.whl", hash = "sha256:3c1aefc4f0d5b7425f014daccc5fdc7c6f914fb7d6a695cc684f1c09cd8c1660", size = 1106792 },
    { url = "https://files.pythonhosted.org/packages/93/6e/bd7fbfacca077bc6f34f1a1109800a2c41ab50f4704d3a0507ba41009915/freetype_py-2.5.1-py3-none-win_amd64.whl", hash = "sha256:0b7f8e0342779f65ca13ef8bc103938366fecade23e6bb37cb671c2b8ad7f124", size = 814608 },
]

[[package]]
name = "fsspec"
version = "2025.3.2"
source = { registry = "https://pypi.org/simple" }
sdist = { url = "https://files.pythonhosted.org/packages/45/d8/8425e6ba5fcec61a1d16e41b1b71d2bf9344f1fe48012c2b48b9620feae5/fsspec-2025.3.2.tar.gz", hash = "sha256:e52c77ef398680bbd6a98c0e628fbc469491282981209907bbc8aea76a04fdc6", size = 299281 }
wheels = [
    { url = "https://files.pythonhosted.org/packages/44/4b/e0cfc1a6f17e990f3e64b7d941ddc4acdc7b19d6edd51abf495f32b1a9e4/fsspec-2025.3.2-py3-none-any.whl", hash = "sha256:2daf8dc3d1dfa65b6aa37748d112773a7a08416f6c70d96b264c96476ecaf711", size = 194435 },
]

[[package]]
name = "ghp-import"
version = "2.1.0"
source = { registry = "https://pypi.org/simple" }
dependencies = [
    { name = "python-dateutil" },
]
sdist = { url = "https://files.pythonhosted.org/packages/d9/29/d40217cbe2f6b1359e00c6c307bb3fc876ba74068cbab3dde77f03ca0dc4/ghp-import-2.1.0.tar.gz", hash = "sha256:9c535c4c61193c2df8871222567d7fd7e5014d835f97dc7b7439069e2413d343", size = 10943 }
wheels = [
    { url = "https://files.pythonhosted.org/packages/f7/ec/67fbef5d497f86283db54c22eec6f6140243aae73265799baaaa19cd17fb/ghp_import-2.1.0-py3-none-any.whl", hash = "sha256:8337dd7b50877f163d4c0289bc1f1c7f127550241988d568c1db512c4324a619", size = 11034 },
]

[[package]]
name = "gitdb"
version = "4.0.12"
source = { registry = "https://pypi.org/simple" }
dependencies = [
    { name = "smmap" },
]
sdist = { url = "https://files.pythonhosted.org/packages/72/94/63b0fc47eb32792c7ba1fe1b694daec9a63620db1e313033d18140c2320a/gitdb-4.0.12.tar.gz", hash = "sha256:5ef71f855d191a3326fcfbc0d5da835f26b13fbcba60c32c21091c349ffdb571", size = 394684 }
wheels = [
    { url = "https://files.pythonhosted.org/packages/a0/61/5c78b91c3143ed5c14207f463aecfc8f9dbb5092fb2869baf37c273b2705/gitdb-4.0.12-py3-none-any.whl", hash = "sha256:67073e15955400952c6565cc3e707c554a4eea2e428946f7a4c162fab9bd9bcf", size = 62794 },
]

[[package]]
name = "gitpython"
version = "3.1.44"
source = { registry = "https://pypi.org/simple" }
dependencies = [
    { name = "gitdb" },
]
sdist = { url = "https://files.pythonhosted.org/packages/c0/89/37df0b71473153574a5cdef8f242de422a0f5d26d7a9e231e6f169b4ad14/gitpython-3.1.44.tar.gz", hash = "sha256:c87e30b26253bf5418b01b0660f818967f3c503193838337fe5e573331249269", size = 214196 }
wheels = [
    { url = "https://files.pythonhosted.org/packages/1d/9a/4114a9057db2f1462d5c8f8390ab7383925fe1ac012eaa42402ad65c2963/GitPython-3.1.44-py3-none-any.whl", hash = "sha256:9e0e10cda9bed1ee64bc9a6de50e7e38a9c9943241cd7f585f6df3ed28011110", size = 207599 },
]

[[package]]
name = "h11"
version = "0.14.0"
source = { registry = "https://pypi.org/simple" }
sdist = { url = "https://files.pythonhosted.org/packages/f5/38/3af3d3633a34a3316095b39c8e8fb4853a28a536e55d347bd8d8e9a14b03/h11-0.14.0.tar.gz", hash = "sha256:8f19fbbe99e72420ff35c00b27a34cb9937e902a8b810e2c88300c6f0a3b699d", size = 100418 }
wheels = [
    { url = "https://files.pythonhosted.org/packages/95/04/ff642e65ad6b90db43e668d70ffb6736436c7ce41fcc549f4e9472234127/h11-0.14.0-py3-none-any.whl", hash = "sha256:e3fe4ac4b851c468cc8363d500db52c2ead036020723024a109d37346efaa761", size = 58259 },
]

[[package]]
name = "htmlmin2"
version = "0.1.13"
source = { registry = "https://pypi.org/simple" }
wheels = [
    { url = "https://files.pythonhosted.org/packages/be/31/a76f4bfa885f93b8167cb4c85cf32b54d1f64384d0b897d45bc6d19b7b45/htmlmin2-0.1.13-py3-none-any.whl", hash = "sha256:75609f2a42e64f7ce57dbff28a39890363bde9e7e5885db633317efbdf8c79a2", size = 34486 },
]

[[package]]
name = "httpcore"
version = "1.0.8"
source = { registry = "https://pypi.org/simple" }
dependencies = [
    { name = "certifi" },
    { name = "h11" },
]
sdist = { url = "https://files.pythonhosted.org/packages/9f/45/ad3e1b4d448f22c0cff4f5692f5ed0666658578e358b8d58a19846048059/httpcore-1.0.8.tar.gz", hash = "sha256:86e94505ed24ea06514883fd44d2bc02d90e77e7979c8eb71b90f41d364a1bad", size = 85385 }
wheels = [
    { url = "https://files.pythonhosted.org/packages/18/8d/f052b1e336bb2c1fc7ed1aaed898aa570c0b61a09707b108979d9fc6e308/httpcore-1.0.8-py3-none-any.whl", hash = "sha256:5254cf149bcb5f75e9d1b2b9f729ea4a4b883d1ad7379fc632b727cec23674be", size = 78732 },
]

[[package]]
name = "httpx"
version = "0.28.1"
source = { registry = "https://pypi.org/simple" }
dependencies = [
    { name = "anyio" },
    { name = "certifi" },
    { name = "httpcore" },
    { name = "idna" },
]
sdist = { url = "https://files.pythonhosted.org/packages/b1/df/48c586a5fe32a0f01324ee087459e112ebb7224f646c0b5023f5e79e9956/httpx-0.28.1.tar.gz", hash = "sha256:75e98c5f16b0f35b567856f597f06ff2270a374470a5c2392242528e3e3e42fc", size = 141406 }
wheels = [
    { url = "https://files.pythonhosted.org/packages/2a/39/e50c7c3a983047577ee07d2a9e53faf5a69493943ec3f6a384bdc792deb2/httpx-0.28.1-py3-none-any.whl", hash = "sha256:d909fcccc110f8c7faf814ca82a9a4d816bc5a6dbfea25d6591d6985b8ba59ad", size = 73517 },
]

[package.optional-dependencies]
socks = [
    { name = "socksio" },
]

[[package]]
name = "huggingface-hub"
version = "0.30.2"
source = { registry = "https://pypi.org/simple" }
dependencies = [
    { name = "filelock" },
    { name = "fsspec" },
    { name = "packaging" },
    { name = "pyyaml" },
    { name = "requests" },
    { name = "tqdm" },
    { name = "typing-extensions" },
]
sdist = { url = "https://files.pythonhosted.org/packages/df/22/8eb91736b1dcb83d879bd49050a09df29a57cc5cd9f38e48a4b1c45ee890/huggingface_hub-0.30.2.tar.gz", hash = "sha256:9a7897c5b6fd9dad3168a794a8998d6378210f5b9688d0dfc180b1a228dc2466", size = 400868 }
wheels = [
    { url = "https://files.pythonhosted.org/packages/93/27/1fb384a841e9661faad1c31cbfa62864f59632e876df5d795234da51c395/huggingface_hub-0.30.2-py3-none-any.whl", hash = "sha256:68ff05969927058cfa41df4f2155d4bb48f5f54f719dd0390103eefa9b191e28", size = 481433 },
]

[[package]]
name = "humanfriendly"
version = "10.0"
source = { registry = "https://pypi.org/simple" }
dependencies = [
    { name = "pyreadline3", marker = "sys_platform == 'win32'" },
]
sdist = { url = "https://files.pythonhosted.org/packages/cc/3f/2c29224acb2e2df4d2046e4c73ee2662023c58ff5b113c4c1adac0886c43/humanfriendly-10.0.tar.gz", hash = "sha256:6b0b831ce8f15f7300721aa49829fc4e83921a9a301cc7f606be6686a2288ddc", size = 360702 }
wheels = [
    { url = "https://files.pythonhosted.org/packages/f0/0f/310fb31e39e2d734ccaa2c0fb981ee41f7bd5056ce9bc29b2248bd569169/humanfriendly-10.0-py2.py3-none-any.whl", hash = "sha256:1697e1a8a8f550fd43c2865cd84542fc175a61dcb779b6fee18cf6b6ccba1477", size = 86794 },
]

[[package]]
name = "identify"
version = "2.6.9"
source = { registry = "https://pypi.org/simple" }
sdist = { url = "https://files.pythonhosted.org/packages/9b/98/a71ab060daec766acc30fb47dfca219d03de34a70d616a79a38c6066c5bf/identify-2.6.9.tar.gz", hash = "sha256:d40dfe3142a1421d8518e3d3985ef5ac42890683e32306ad614a29490abeb6bf", size = 99249 }
wheels = [
    { url = "https://files.pythonhosted.org/packages/07/ce/0845144ed1f0e25db5e7a79c2354c1da4b5ce392b8966449d5db8dca18f1/identify-2.6.9-py2.py3-none-any.whl", hash = "sha256:c98b4322da415a8e5a70ff6e51fbc2d2932c015532d77e9f8537b4ba7813b150", size = 99101 },
]

[[package]]
name = "idna"
version = "3.10"
source = { registry = "https://pypi.org/simple" }
sdist = { url = "https://files.pythonhosted.org/packages/f1/70/7703c29685631f5a7590aa73f1f1d3fa9a380e654b86af429e0934a32f7d/idna-3.10.tar.gz", hash = "sha256:12f65c9b470abda6dc35cf8e63cc574b1c52b11df2c86030af0ac09b01b13ea9", size = 190490 }
wheels = [
    { url = "https://files.pythonhosted.org/packages/76/c6/c88e154df9c4e1a2a66ccf0005a88dfb2650c1dffb6f5ce603dfbd452ce3/idna-3.10-py3-none-any.whl", hash = "sha256:946d195a0d259cbba61165e88e65941f16e9b36ea6ddb97f00452bae8b1287d3", size = 70442 },
]

[[package]]
name = "imageio"
version = "2.37.0"
source = { registry = "https://pypi.org/simple" }
dependencies = [
    { name = "numpy" },
    { name = "pillow" },
]
sdist = { url = "https://files.pythonhosted.org/packages/0c/47/57e897fb7094afb2d26e8b2e4af9a45c7cf1a405acdeeca001fdf2c98501/imageio-2.37.0.tar.gz", hash = "sha256:71b57b3669666272c818497aebba2b4c5f20d5b37c81720e5e1a56d59c492996", size = 389963 }
wheels = [
    { url = "https://files.pythonhosted.org/packages/cb/bd/b394387b598ed84d8d0fa90611a90bee0adc2021820ad5729f7ced74a8e2/imageio-2.37.0-py3-none-any.whl", hash = "sha256:11efa15b87bc7871b61590326b2d635439acc321cf7f8ce996f812543ce10eed", size = 315796 },
]

[[package]]
name = "iniconfig"
version = "2.1.0"
source = { registry = "https://pypi.org/simple" }
sdist = { url = "https://files.pythonhosted.org/packages/f2/97/ebf4da567aa6827c909642694d71c9fcf53e5b504f2d96afea02718862f3/iniconfig-2.1.0.tar.gz", hash = "sha256:3abbd2e30b36733fee78f9c7f7308f2d0050e88f0087fd25c2645f63c773e1c7", size = 4793 }
wheels = [
    { url = "https://files.pythonhosted.org/packages/2c/e1/e6716421ea10d38022b952c159d5161ca1193197fb744506875fbb87ea7b/iniconfig-2.1.0-py3-none-any.whl", hash = "sha256:9deba5723312380e77435581c6bf4935c94cbfab9b1ed33ef8d238ea168eb760", size = 6050 },
]

[[package]]
name = "jinja2"
version = "3.1.6"
source = { registry = "https://pypi.org/simple" }
dependencies = [
    { name = "markupsafe" },
]
sdist = { url = "https://files.pythonhosted.org/packages/df/bf/f7da0350254c0ed7c72f3e33cef02e048281fec7ecec5f032d4aac52226b/jinja2-3.1.6.tar.gz", hash = "sha256:0137fb05990d35f1275a587e9aee6d56da821fc83491a0fb838183be43f66d6d", size = 245115 }
wheels = [
    { url = "https://files.pythonhosted.org/packages/62/a1/3d680cbfd5f4b8f15abc1d571870c5fc3e594bb582bc3b64ea099db13e56/jinja2-3.1.6-py3-none-any.whl", hash = "sha256:85ece4451f492d0c13c5dd7c13a64681a86afae63a5f347908daf103ce6d2f67", size = 134899 },
]

[[package]]
name = "jiter"
version = "0.9.0"
source = { registry = "https://pypi.org/simple" }
sdist = { url = "https://files.pythonhosted.org/packages/1e/c2/e4562507f52f0af7036da125bb699602ead37a2332af0788f8e0a3417f36/jiter-0.9.0.tar.gz", hash = "sha256:aadba0964deb424daa24492abc3d229c60c4a31bfee205aedbf1acc7639d7893", size = 162604 }
wheels = [
    { url = "https://files.pythonhosted.org/packages/b0/82/39f7c9e67b3b0121f02a0b90d433626caa95a565c3d2449fea6bcfa3f5f5/jiter-0.9.0-cp310-cp310-macosx_10_12_x86_64.whl", hash = "sha256:816ec9b60fdfd1fec87da1d7ed46c66c44ffec37ab2ef7de5b147b2fce3fd5ad", size = 314540 },
    { url = "https://files.pythonhosted.org/packages/01/07/7bf6022c5a152fca767cf5c086bb41f7c28f70cf33ad259d023b53c0b858/jiter-0.9.0-cp310-cp310-macosx_11_0_arm64.whl", hash = "sha256:9b1d3086f8a3ee0194ecf2008cf81286a5c3e540d977fa038ff23576c023c0ea", size = 321065 },
    { url = "https://files.pythonhosted.org/packages/6c/b2/de3f3446ecba7c48f317568e111cc112613da36c7b29a6de45a1df365556/jiter-0.9.0-cp310-cp310-manylinux_2_17_aarch64.manylinux2014_aarch64.whl", hash = "sha256:1339f839b91ae30b37c409bf16ccd3dc453e8b8c3ed4bd1d6a567193651a4a51", size = 341664 },
    { url = "https://files.pythonhosted.org/packages/13/cf/6485a4012af5d407689c91296105fcdb080a3538e0658d2abf679619c72f/jiter-0.9.0-cp310-cp310-manylinux_2_17_armv7l.manylinux2014_armv7l.whl", hash = "sha256:ffba79584b3b670fefae66ceb3a28822365d25b7bf811e030609a3d5b876f538", size = 364635 },
    { url = "https://files.pythonhosted.org/packages/0d/f7/4a491c568f005553240b486f8e05c82547340572d5018ef79414b4449327/jiter-0.9.0-cp310-cp310-manylinux_2_17_ppc64le.manylinux2014_ppc64le.whl", hash = "sha256:5cfc7d0a8e899089d11f065e289cb5b2daf3d82fbe028f49b20d7b809193958d", size = 406288 },
    { url = "https://files.pythonhosted.org/packages/d3/ca/f4263ecbce7f5e6bded8f52a9f1a66540b270c300b5c9f5353d163f9ac61/jiter-0.9.0-cp310-cp310-manylinux_2_17_s390x.manylinux2014_s390x.whl", hash = "sha256:e00a1a2bbfaaf237e13c3d1592356eab3e9015d7efd59359ac8b51eb56390a12", size = 397499 },
    { url = "https://files.pythonhosted.org/packages/ac/a2/522039e522a10bac2f2194f50e183a49a360d5f63ebf46f6d890ef8aa3f9/jiter-0.9.0-cp310-cp310-manylinux_2_17_x86_64.manylinux2014_x86_64.whl", hash = "sha256:d1d9870561eb26b11448854dce0ff27a9a27cb616b632468cafc938de25e9e51", size = 352926 },
    { url = "https://files.pythonhosted.org/packages/b1/67/306a5c5abc82f2e32bd47333a1c9799499c1c3a415f8dde19dbf876f00cb/jiter-0.9.0-cp310-cp310-manylinux_2_5_i686.manylinux1_i686.whl", hash = "sha256:9872aeff3f21e437651df378cb75aeb7043e5297261222b6441a620218b58708", size = 384506 },
    { url = "https://files.pythonhosted.org/packages/0f/89/c12fe7b65a4fb74f6c0d7b5119576f1f16c79fc2953641f31b288fad8a04/jiter-0.9.0-cp310-cp310-musllinux_1_1_aarch64.whl", hash = "sha256:1fd19112d1049bdd47f17bfbb44a2c0001061312dcf0e72765bfa8abd4aa30e5", size = 520621 },
    { url = "https://files.pythonhosted.org/packages/c4/2b/d57900c5c06e6273fbaa76a19efa74dbc6e70c7427ab421bf0095dfe5d4a/jiter-0.9.0-cp310-cp310-musllinux_1_1_x86_64.whl", hash = "sha256:6ef5da104664e526836070e4a23b5f68dec1cc673b60bf1edb1bfbe8a55d0678", size = 512613 },
    { url = "https://files.pythonhosted.org/packages/89/05/d8b90bfb21e58097d5a4e0224f2940568366f68488a079ae77d4b2653500/jiter-0.9.0-cp310-cp310-win32.whl", hash = "sha256:cb12e6d65ebbefe5518de819f3eda53b73187b7089040b2d17f5b39001ff31c4", size = 206613 },
    { url = "https://files.pythonhosted.org/packages/2c/1d/5767f23f88e4f885090d74bbd2755518050a63040c0f59aa059947035711/jiter-0.9.0-cp310-cp310-win_amd64.whl", hash = "sha256:c43ca669493626d8672be3b645dbb406ef25af3f4b6384cfd306da7eb2e70322", size = 208371 },
    { url = "https://files.pythonhosted.org/packages/23/44/e241a043f114299254e44d7e777ead311da400517f179665e59611ab0ee4/jiter-0.9.0-cp311-cp311-macosx_10_12_x86_64.whl", hash = "sha256:6c4d99c71508912a7e556d631768dcdef43648a93660670986916b297f1c54af", size = 314654 },
    { url = "https://files.pythonhosted.org/packages/fb/1b/a7e5e42db9fa262baaa9489d8d14ca93f8663e7f164ed5e9acc9f467fc00/jiter-0.9.0-cp311-cp311-macosx_11_0_arm64.whl", hash = "sha256:8f60fb8ce7df529812bf6c625635a19d27f30806885139e367af93f6e734ef58", size = 320909 },
    { url = "https://files.pythonhosted.org/packages/60/bf/8ebdfce77bc04b81abf2ea316e9c03b4a866a7d739cf355eae4d6fd9f6fe/jiter-0.9.0-cp311-cp311-manylinux_2_17_aarch64.manylinux2014_aarch64.whl", hash = "sha256:51c4e1a4f8ea84d98b7b98912aa4290ac3d1eabfde8e3c34541fae30e9d1f08b", size = 341733 },
    { url = "https://files.pythonhosted.org/packages/a8/4e/754ebce77cff9ab34d1d0fa0fe98f5d42590fd33622509a3ba6ec37ff466/jiter-0.9.0-cp311-cp311-manylinux_2_17_armv7l.manylinux2014_armv7l.whl", hash = "sha256:5f4c677c424dc76684fea3e7285a7a2a7493424bea89ac441045e6a1fb1d7b3b", size = 365097 },
    { url = "https://files.pythonhosted.org/packages/32/2c/6019587e6f5844c612ae18ca892f4cd7b3d8bbf49461ed29e384a0f13d98/jiter-0.9.0-cp311-cp311-manylinux_2_17_ppc64le.manylinux2014_ppc64le.whl", hash = "sha256:2221176dfec87f3470b21e6abca056e6b04ce9bff72315cb0b243ca9e835a4b5", size = 406603 },
    { url = "https://files.pythonhosted.org/packages/da/e9/c9e6546c817ab75a1a7dab6dcc698e62e375e1017113e8e983fccbd56115/jiter-0.9.0-cp311-cp311-manylinux_2_17_s390x.manylinux2014_s390x.whl", hash = "sha256:3c7adb66f899ffa25e3c92bfcb593391ee1947dbdd6a9a970e0d7e713237d572", size = 396625 },
    { url = "https://files.pythonhosted.org/packages/be/bd/976b458add04271ebb5a255e992bd008546ea04bb4dcadc042a16279b4b4/jiter-0.9.0-cp311-cp311-manylinux_2_17_x86_64.manylinux2014_x86_64.whl", hash = "sha256:c98d27330fdfb77913c1097a7aab07f38ff2259048949f499c9901700789ac15", size = 351832 },
    { url = "https://files.pythonhosted.org/packages/07/51/fe59e307aaebec9265dbad44d9d4381d030947e47b0f23531579b9a7c2df/jiter-0.9.0-cp311-cp311-manylinux_2_5_i686.manylinux1_i686.whl", hash = "sha256:eda3f8cc74df66892b1d06b5d41a71670c22d95a1ca2cbab73654745ce9d0419", size = 384590 },
    { url = "https://files.pythonhosted.org/packages/db/55/5dcd2693794d8e6f4889389ff66ef3be557a77f8aeeca8973a97a7c00557/jiter-0.9.0-cp311-cp311-musllinux_1_1_aarch64.whl", hash = "sha256:dd5ab5ddc11418dce28343123644a100f487eaccf1de27a459ab36d6cca31043", size = 520690 },
    { url = "https://files.pythonhosted.org/packages/54/d5/9f51dc90985e9eb251fbbb747ab2b13b26601f16c595a7b8baba964043bd/jiter-0.9.0-cp311-cp311-musllinux_1_1_x86_64.whl", hash = "sha256:42f8a68a69f047b310319ef8e2f52fdb2e7976fb3313ef27df495cf77bcad965", size = 512649 },
    { url = "https://files.pythonhosted.org/packages/a6/e5/4e385945179bcf128fa10ad8dca9053d717cbe09e258110e39045c881fe5/jiter-0.9.0-cp311-cp311-win32.whl", hash = "sha256:a25519efb78a42254d59326ee417d6f5161b06f5da827d94cf521fed961b1ff2", size = 206920 },
    { url = "https://files.pythonhosted.org/packages/4c/47/5e0b94c603d8e54dd1faab439b40b832c277d3b90743e7835879ab663757/jiter-0.9.0-cp311-cp311-win_amd64.whl", hash = "sha256:923b54afdd697dfd00d368b7ccad008cccfeb1efb4e621f32860c75e9f25edbd", size = 210119 },
    { url = "https://files.pythonhosted.org/packages/af/d7/c55086103d6f29b694ec79156242304adf521577530d9031317ce5338c59/jiter-0.9.0-cp312-cp312-macosx_10_12_x86_64.whl", hash = "sha256:7b46249cfd6c48da28f89eb0be3f52d6fdb40ab88e2c66804f546674e539ec11", size = 309203 },
    { url = "https://files.pythonhosted.org/packages/b0/01/f775dfee50beb420adfd6baf58d1c4d437de41c9b666ddf127c065e5a488/jiter-0.9.0-cp312-cp312-macosx_11_0_arm64.whl", hash = "sha256:609cf3c78852f1189894383cf0b0b977665f54cb38788e3e6b941fa6d982c00e", size = 319678 },
    { url = "https://files.pythonhosted.org/packages/ab/b8/09b73a793714726893e5d46d5c534a63709261af3d24444ad07885ce87cb/jiter-0.9.0-cp312-cp312-manylinux_2_17_aarch64.manylinux2014_aarch64.whl", hash = "sha256:d726a3890a54561e55a9c5faea1f7655eda7f105bd165067575ace6e65f80bb2", size = 341816 },
    { url = "https://files.pythonhosted.org/packages/35/6f/b8f89ec5398b2b0d344257138182cc090302854ed63ed9c9051e9c673441/jiter-0.9.0-cp312-cp312-manylinux_2_17_armv7l.manylinux2014_armv7l.whl", hash = "sha256:2e89dc075c1fef8fa9be219e249f14040270dbc507df4215c324a1839522ea75", size = 364152 },
    { url = "https://files.pythonhosted.org/packages/9b/ca/978cc3183113b8e4484cc7e210a9ad3c6614396e7abd5407ea8aa1458eef/jiter-0.9.0-cp312-cp312-manylinux_2_17_ppc64le.manylinux2014_ppc64le.whl", hash = "sha256:04e8ffa3c353b1bc4134f96f167a2082494351e42888dfcf06e944f2729cbe1d", size = 406991 },
    { url = "https://files.pythonhosted.org/packages/13/3a/72861883e11a36d6aa314b4922125f6ae90bdccc225cd96d24cc78a66385/jiter-0.9.0-cp312-cp312-manylinux_2_17_s390x.manylinux2014_s390x.whl", hash = "sha256:203f28a72a05ae0e129b3ed1f75f56bc419d5f91dfacd057519a8bd137b00c42", size = 395824 },
    { url = "https://files.pythonhosted.org/packages/87/67/22728a86ef53589c3720225778f7c5fdb617080e3deaed58b04789418212/jiter-0.9.0-cp312-cp312-manylinux_2_17_x86_64.manylinux2014_x86_64.whl", hash = "sha256:fca1a02ad60ec30bb230f65bc01f611c8608b02d269f998bc29cca8619a919dc", size = 351318 },
    { url = "https://files.pythonhosted.org/packages/69/b9/f39728e2e2007276806d7a6609cda7fac44ffa28ca0d02c49a4f397cc0d9/jiter-0.9.0-cp312-cp312-manylinux_2_5_i686.manylinux1_i686.whl", hash = "sha256:237e5cee4d5d2659aaf91bbf8ec45052cc217d9446070699441a91b386ae27dc", size = 384591 },
    { url = "https://files.pythonhosted.org/packages/eb/8f/8a708bc7fd87b8a5d861f1c118a995eccbe6d672fe10c9753e67362d0dd0/jiter-0.9.0-cp312-cp312-musllinux_1_1_aarch64.whl", hash = "sha256:528b6b71745e7326eed73c53d4aa57e2a522242320b6f7d65b9c5af83cf49b6e", size = 520746 },
    { url = "https://files.pythonhosted.org/packages/95/1e/65680c7488bd2365dbd2980adaf63c562d3d41d3faac192ebc7ef5b4ae25/jiter-0.9.0-cp312-cp312-musllinux_1_1_x86_64.whl", hash = "sha256:9f48e86b57bc711eb5acdfd12b6cb580a59cc9a993f6e7dcb6d8b50522dcd50d", size = 512754 },
    { url = "https://files.pythonhosted.org/packages/78/f3/fdc43547a9ee6e93c837685da704fb6da7dba311fc022e2766d5277dfde5/jiter-0.9.0-cp312-cp312-win32.whl", hash = "sha256:699edfde481e191d81f9cf6d2211debbfe4bd92f06410e7637dffb8dd5dfde06", size = 207075 },
    { url = "https://files.pythonhosted.org/packages/cd/9d/742b289016d155f49028fe1bfbeb935c9bf0ffeefdf77daf4a63a42bb72b/jiter-0.9.0-cp312-cp312-win_amd64.whl", hash = "sha256:099500d07b43f61d8bd780466d429c45a7b25411b334c60ca875fa775f68ccb0", size = 207999 },
]

[[package]]
name = "jsmin"
version = "3.0.1"
source = { registry = "https://pypi.org/simple" }
sdist = { url = "https://files.pythonhosted.org/packages/5e/73/e01e4c5e11ad0494f4407a3f623ad4d87714909f50b17a06ed121034ff6e/jsmin-3.0.1.tar.gz", hash = "sha256:c0959a121ef94542e807a674142606f7e90214a2b3d1eb17300244bbb5cc2bfc", size = 13925 }

[[package]]
name = "lazy-loader"
version = "0.4"
source = { registry = "https://pypi.org/simple" }
dependencies = [
    { name = "packaging" },
]
sdist = { url = "https://files.pythonhosted.org/packages/6f/6b/c875b30a1ba490860c93da4cabf479e03f584eba06fe5963f6f6644653d8/lazy_loader-0.4.tar.gz", hash = "sha256:47c75182589b91a4e1a85a136c074285a5ad4d9f39c63e0d7fb76391c4574cd1", size = 15431 }
wheels = [
    { url = "https://files.pythonhosted.org/packages/83/60/d497a310bde3f01cb805196ac61b7ad6dc5dcf8dce66634dc34364b20b4f/lazy_loader-0.4-py3-none-any.whl", hash = "sha256:342aa8e14d543a154047afb4ba8ef17f5563baad3fc610d7b15b213b0f119efc", size = 12097 },
]

[[package]]
name = "levenshtein"
version = "0.27.1"
source = { registry = "https://pypi.org/simple" }
dependencies = [
    { name = "rapidfuzz" },
]
sdist = { url = "https://files.pythonhosted.org/packages/7e/b3/b5f8011483ba9083a0bc74c4d58705e9cf465fbe55c948a1b1357d0a2aa8/levenshtein-0.27.1.tar.gz", hash = "sha256:3e18b73564cfc846eec94dd13fab6cb006b5d2e0cc56bad1fd7d5585881302e3", size = 382571 }
wheels = [
    { url = "https://files.pythonhosted.org/packages/b3/b1/9906a75b98dd9c008015a72d7658be53851e361a35492631edf1b1f334ab/levenshtein-0.27.1-cp310-cp310-macosx_10_9_x86_64.whl", hash = "sha256:13d6f617cb6fe63714c4794861cfaacd398db58a292f930edb7f12aad931dace", size = 174542 },
    { url = "https://files.pythonhosted.org/packages/3b/57/e26e0164a93fb045316856603111d95538cac8224a3709e4ac96a6bb74f3/levenshtein-0.27.1-cp310-cp310-macosx_11_0_arm64.whl", hash = "sha256:ca9d54d41075e130c390e61360bec80f116b62d6ae973aec502e77e921e95334", size = 156367 },
    { url = "https://files.pythonhosted.org/packages/6d/dd/92fcb71d48c1fe69c46c211156adafb8175037dc63e80e970106aef3f9d5/levenshtein-0.27.1-cp310-cp310-manylinux_2_17_aarch64.manylinux2014_aarch64.whl", hash = "sha256:2de1f822b5c9a20d10411f779dfd7181ce3407261436f8470008a98276a9d07f", size = 152189 },
    { url = "https://files.pythonhosted.org/packages/5e/23/3f331f5fbfa93634126439cfc8c01b31f7ef1fbedb81663581e27a69da4d/levenshtein-0.27.1-cp310-cp310-manylinux_2_17_ppc64le.manylinux2014_ppc64le.whl", hash = "sha256:81270392c2e45d1a7e1b3047c3a272d5e28bb4f1eff0137637980064948929b7", size = 184271 },
    { url = "https://files.pythonhosted.org/packages/5a/76/d6ac541a1a80bdc5c98584a6a2d2301e677af4cb2e4092247207791b56a6/levenshtein-0.27.1-cp310-cp310-manylinux_2_17_s390x.manylinux2014_s390x.whl", hash = "sha256:2d30c3ea23a94dddd56dbe323e1fa8a29ceb24da18e2daa8d0abf78b269a5ad1", size = 185078 },
    { url = "https://files.pythonhosted.org/packages/2d/ed/d0c5abe8cfcf6a7f2a4197e889e12b7a0c2145a0ef3354b1c000bf367305/levenshtein-0.27.1-cp310-cp310-manylinux_2_17_x86_64.manylinux2014_x86_64.whl", hash = "sha256:0f3e0bea76695b9045bbf9ad5f67ad4cc01c11f783368f34760e068f19b6a6bc", size = 161505 },
    { url = "https://files.pythonhosted.org/packages/f3/28/a5b78e1818211bc6407590876bbdcc6d79671e529a0c186780492c1f2136/levenshtein-0.27.1-cp310-cp310-manylinux_2_5_i686.manylinux1_i686.manylinux_2_17_i686.manylinux2014_i686.whl", hash = "sha256:cdd190e468a68c31a5943368a5eaf4e130256a8707886d23ab5906a0cb98a43c", size = 246968 },
    { url = "https://files.pythonhosted.org/packages/77/7f/981b903583956cb67b33bed39d9840ab5e4c7062bceec564b7bf2c3f6f49/levenshtein-0.27.1-cp310-cp310-musllinux_1_2_aarch64.whl", hash = "sha256:7c3121314bb4b676c011c33f6a0ebb462cfdcf378ff383e6f9e4cca5618d0ba7", size = 1116000 },
    { url = "https://files.pythonhosted.org/packages/75/1d/c4be47d5f436fd310373c5ebdf05828c1d95be9a44c3e94f29c40937b30c/levenshtein-0.27.1-cp310-cp310-musllinux_1_2_i686.whl", hash = "sha256:f8ef378c873efcc5e978026b69b45342d841cd7a2f273447324f1c687cc4dc37", size = 1401162 },
    { url = "https://files.pythonhosted.org/packages/91/e4/0b107676efe3ecd5fada1ed3a3bbddd4c829e2ef34e980b76374c116235b/levenshtein-0.27.1-cp310-cp310-musllinux_1_2_ppc64le.whl", hash = "sha256:ff18d78c5c16bea20876425e1bf5af56c25918fb01bc0f2532db1317d4c0e157", size = 1225141 },
    { url = "https://files.pythonhosted.org/packages/29/f0/f3f88d766fdbb1d39fe98dc5527223bae099444e501550ae088c47ddd97b/levenshtein-0.27.1-cp310-cp310-musllinux_1_2_s390x.whl", hash = "sha256:13412ff805afbfe619d070280d1a76eb4198c60c5445cd5478bd4c7055bb3d51", size = 1419707 },
    { url = "https://files.pythonhosted.org/packages/b8/1c/f51ac1db4064a85effa50df240250e413f428164301d836c312baf09381e/levenshtein-0.27.1-cp310-cp310-musllinux_1_2_x86_64.whl", hash = "sha256:a2adb9f263557f7fb13e19eb2f34595d86929a44c250b2fca6e9b65971e51e20", size = 1189284 },
    { url = "https://files.pythonhosted.org/packages/e0/67/5ace76bc964b93ed6203a9f8c4dcde1a50e336468f7da3a21dd29febaf46/levenshtein-0.27.1-cp310-cp310-win32.whl", hash = "sha256:6278a33d2e0e909d8829b5a72191419c86dd3bb45b82399c7efc53dabe870c35", size = 88036 },
    { url = "https://files.pythonhosted.org/packages/06/e0/d9737dbbe85842ddb300cb7974fc065edc56ec647652863f95ac1977d378/levenshtein-0.27.1-cp310-cp310-win_amd64.whl", hash = "sha256:5b602b8428ee5dc88432a55c5303a739ee2be7c15175bd67c29476a9d942f48e", size = 99922 },
    { url = "https://files.pythonhosted.org/packages/27/b8/13e22789ab700db0da98f973a508643dbe2d25bd0fb5dc53239e0e2852c1/levenshtein-0.27.1-cp310-cp310-win_arm64.whl", hash = "sha256:48334081fddaa0c259ba01ee898640a2cf8ede62e5f7e25fefece1c64d34837f", size = 87846 },
    { url = "https://files.pythonhosted.org/packages/22/84/110136e740655779aceb0da2399977362f21b2dbf3ea3646557f9c2237c4/levenshtein-0.27.1-cp311-cp311-macosx_10_9_x86_64.whl", hash = "sha256:2e6f1760108319a108dceb2f02bc7cdb78807ad1f9c673c95eaa1d0fe5dfcaae", size = 174555 },
    { url = "https://files.pythonhosted.org/packages/19/5b/176d96959f5c5969f356d8856f8e20d2e72f7e4879f6d1cda8e5c2ac2614/levenshtein-0.27.1-cp311-cp311-macosx_11_0_arm64.whl", hash = "sha256:c4ed8400d94ab348099395e050b8ed9dd6a5d6b5b9e75e78b2b3d0b5f5b10f38", size = 156286 },
    { url = "https://files.pythonhosted.org/packages/2a/2d/a75abaafc8a46b0dc52ab14dc96708989a31799a02a4914f9210c3415f04/levenshtein-0.27.1-cp311-cp311-manylinux_2_17_aarch64.manylinux2014_aarch64.whl", hash = "sha256:7826efe51be8ff58bc44a633e022fdd4b9fc07396375a6dbc4945a3bffc7bf8f", size = 152413 },
    { url = "https://files.pythonhosted.org/packages/9a/5f/533f4adf964b10817a1d0ecca978b3542b3b9915c96172d20162afe18bed/levenshtein-0.27.1-cp311-cp311-manylinux_2_17_ppc64le.manylinux2014_ppc64le.whl", hash = "sha256:ff5afb78719659d353055863c7cb31599fbea6865c0890b2d840ee40214b3ddb", size = 184236 },
    { url = "https://files.pythonhosted.org/packages/02/79/e698623795e36e0d166a3aa1eac6fe1e446cac3a5c456664a95c351571d1/levenshtein-0.27.1-cp311-cp311-manylinux_2_17_s390x.manylinux2014_s390x.whl", hash = "sha256:201dafd5c004cd52018560cf3213da799534d130cf0e4db839b51f3f06771de0", size = 185502 },
    { url = "https://files.pythonhosted.org/packages/ac/94/76b64762f4af6e20bbab79713c4c48783240e6e502b2f52e5037ddda688a/levenshtein-0.27.1-cp311-cp311-manylinux_2_17_x86_64.manylinux2014_x86_64.whl", hash = "sha256:e5ddd59f3cfaec216811ee67544779d9e2d6ed33f79337492a248245d6379e3d", size = 161749 },
    { url = "https://files.pythonhosted.org/packages/56/d0/d10eff9224c94a478078a469aaeb43471fdeddad035f443091224c7544b8/levenshtein-0.27.1-cp311-cp311-manylinux_2_5_i686.manylinux1_i686.manylinux_2_17_i686.manylinux2014_i686.whl", hash = "sha256:6afc241d27ecf5b921063b796812c55b0115423ca6fa4827aa4b1581643d0a65", size = 246686 },
    { url = "https://files.pythonhosted.org/packages/b2/8a/ebbeff74461da3230d00e8a8197480a2ea1a9bbb7dbc273214d7ea3896cb/levenshtein-0.27.1-cp311-cp311-musllinux_1_2_aarch64.whl", hash = "sha256:ee2e766277cceb8ca9e584ea03b8dc064449ba588d3e24c1923e4b07576db574", size = 1116616 },
    { url = "https://files.pythonhosted.org/packages/1d/9b/e7323684f833ede13113fba818c3afe665a78b47d720afdeb2e530c1ecb3/levenshtein-0.27.1-cp311-cp311-musllinux_1_2_i686.whl", hash = "sha256:920b23d6109453913ce78ec451bc402ff19d020ee8be4722e9d11192ec2fac6f", size = 1401483 },
    { url = "https://files.pythonhosted.org/packages/ef/1d/9b6ab30ff086a33492d6f7de86a07050b15862ccf0d9feeccfbe26af52d8/levenshtein-0.27.1-cp311-cp311-musllinux_1_2_ppc64le.whl", hash = "sha256:560d7edba126e2eea3ac3f2f12e7bd8bc9c6904089d12b5b23b6dfa98810b209", size = 1225805 },
    { url = "https://files.pythonhosted.org/packages/1b/07/ae2f31e87ff65ba4857e25192646f1f3c8cca83c2ac1c27e551215b7e1b6/levenshtein-0.27.1-cp311-cp311-musllinux_1_2_s390x.whl", hash = "sha256:8d5362b6c7aa4896dc0cb1e7470a4ad3c06124e0af055dda30d81d3c5549346b", size = 1419860 },
    { url = "https://files.pythonhosted.org/packages/43/d2/dfcc5c22c07bab9be99f3f47a907be583bcd37bfd2eec57a205e59671019/levenshtein-0.27.1-cp311-cp311-musllinux_1_2_x86_64.whl", hash = "sha256:65ba880815b0f80a80a293aeebac0fab8069d03ad2d6f967a886063458f9d7a1", size = 1188823 },
    { url = "https://files.pythonhosted.org/packages/8b/96/713335623f8ab50eba0627c8685618dc3a985aedaaea9f492986b9443551/levenshtein-0.27.1-cp311-cp311-win32.whl", hash = "sha256:fcc08effe77fec0bc5b0f6f10ff20b9802b961c4a69047b5499f383119ddbe24", size = 88156 },
    { url = "https://files.pythonhosted.org/packages/aa/ae/444d6e8ba9a35379a56926716f18bb2e77c6cf69e5324521fbe6885f14f6/levenshtein-0.27.1-cp311-cp311-win_amd64.whl", hash = "sha256:0ed402d8902be7df212ac598fc189f9b2d520817fdbc6a05e2ce44f7f3ef6857", size = 100399 },
    { url = "https://files.pythonhosted.org/packages/80/c0/ff226897a238a2deb2ca2c00d658755a1aa01884b0ddc8f5d406cb5f2b0d/levenshtein-0.27.1-cp311-cp311-win_arm64.whl", hash = "sha256:7fdaab29af81a8eb981043737f42450efca64b9761ca29385487b29c506da5b5", size = 88033 },
    { url = "https://files.pythonhosted.org/packages/0d/73/84a7126b9e6441c2547f1fbfd65f3c15c387d1fc04e0dd1d025a12107771/levenshtein-0.27.1-cp312-cp312-macosx_10_13_x86_64.whl", hash = "sha256:25fb540d8c55d1dc7bdc59b7de518ea5ed9df92eb2077e74bcb9bb6de7b06f69", size = 173953 },
    { url = "https://files.pythonhosted.org/packages/8f/5c/06c01870c0cf336f9f29397bbfbfbbfd3a59918868716e7bb15828e89367/levenshtein-0.27.1-cp312-cp312-macosx_11_0_arm64.whl", hash = "sha256:f09cfab6387e9c908c7b37961c045e8e10eb9b7ec4a700367f8e080ee803a562", size = 156399 },
    { url = "https://files.pythonhosted.org/packages/c7/4a/c1d3f27ec8b3fff5a96617251bf3f61c67972869ac0a0419558fc3e2cbe6/levenshtein-0.27.1-cp312-cp312-manylinux_2_17_aarch64.manylinux2014_aarch64.whl", hash = "sha256:dafa29c0e616f322b574e0b2aeb5b1ff2f8d9a1a6550f22321f3bd9bb81036e3", size = 151061 },
    { url = "https://files.pythonhosted.org/packages/4d/8f/2521081e9a265891edf46aa30e1b59c1f347a452aed4c33baafbec5216fa/levenshtein-0.27.1-cp312-cp312-manylinux_2_17_ppc64le.manylinux2014_ppc64le.whl", hash = "sha256:be7a7642ea64392fa1e6ef7968c2e50ef2152c60948f95d0793361ed97cf8a6f", size = 183119 },
    { url = "https://files.pythonhosted.org/packages/1f/a0/a63e3bce6376127596d04be7f57e672d2f3d5f540265b1e30b9dd9b3c5a9/levenshtein-0.27.1-cp312-cp312-manylinux_2_17_s390x.manylinux2014_s390x.whl", hash = "sha256:060b48c45ed54bcea9582ce79c6365b20a1a7473767e0b3d6be712fa3a22929c", size = 185352 },
    { url = "https://files.pythonhosted.org/packages/17/8c/8352e992063952b38fb61d49bad8d193a4a713e7eeceb3ae74b719d7863d/levenshtein-0.27.1-cp312-cp312-manylinux_2_17_x86_64.manylinux2014_x86_64.whl", hash = "sha256:712f562c5e64dd0398d3570fe99f8fbb88acec7cc431f101cb66c9d22d74c542", size = 159879 },
    { url = "https://files.pythonhosted.org/packages/69/b4/564866e2038acf47c3de3e9292fc7fc7cc18d2593fedb04f001c22ac6e15/levenshtein-0.27.1-cp312-cp312-manylinux_2_5_i686.manylinux1_i686.manylinux_2_17_i686.manylinux2014_i686.whl", hash = "sha256:a6141ad65cab49aa4527a3342d76c30c48adb2393b6cdfeca65caae8d25cb4b8", size = 245005 },
    { url = "https://files.pythonhosted.org/packages/ba/f9/7367f87e3a6eed282f3654ec61a174b4d1b78a7a73f2cecb91f0ab675153/levenshtein-0.27.1-cp312-cp312-musllinux_1_2_aarch64.whl", hash = "sha256:799b8d73cda3265331116f62932f553804eae16c706ceb35aaf16fc2a704791b", size = 1116865 },
    { url = "https://files.pythonhosted.org/packages/f5/02/b5b3bfb4b4cd430e9d110bad2466200d51c6061dae7c5a64e36047c8c831/levenshtein-0.27.1-cp312-cp312-musllinux_1_2_i686.whl", hash = "sha256:ec99871d98e517e1cc4a15659c62d6ea63ee5a2d72c5ddbebd7bae8b9e2670c8", size = 1401723 },
    { url = "https://files.pythonhosted.org/packages/ef/69/b93bccd093b3f06a99e67e11ebd6e100324735dc2834958ba5852a1b9fed/levenshtein-0.27.1-cp312-cp312-musllinux_1_2_ppc64le.whl", hash = "sha256:8799164e1f83588dbdde07f728ea80796ea72196ea23484d78d891470241b222", size = 1226276 },
    { url = "https://files.pythonhosted.org/packages/ab/32/37dd1bc5ce866c136716619e6f7081d7078d7dd1c1da7025603dcfd9cf5f/levenshtein-0.27.1-cp312-cp312-musllinux_1_2_s390x.whl", hash = "sha256:583943813898326516ab451a83f734c6f07488cda5c361676150d3e3e8b47927", size = 1420132 },
    { url = "https://files.pythonhosted.org/packages/4b/08/f3bc828dd9f0f8433b26f37c4fceab303186ad7b9b70819f2ccb493d99fc/levenshtein-0.27.1-cp312-cp312-musllinux_1_2_x86_64.whl", hash = "sha256:5bb22956af44bb4eade93546bf95be610c8939b9a9d4d28b2dfa94abf454fed7", size = 1189144 },
    { url = "https://files.pythonhosted.org/packages/2d/54/5ecd89066cf579223d504abe3ac37ba11f63b01a19fd12591083acc00eb6/levenshtein-0.27.1-cp312-cp312-win32.whl", hash = "sha256:d9099ed1bcfa7ccc5540e8ad27b5dc6f23d16addcbe21fdd82af6440f4ed2b6d", size = 88279 },
    { url = "https://files.pythonhosted.org/packages/53/79/4f8fabcc5aca9305b494d1d6c7a98482e90a855e0050ae9ff5d7bf4ab2c6/levenshtein-0.27.1-cp312-cp312-win_amd64.whl", hash = "sha256:7f071ecdb50aa6c15fd8ae5bcb67e9da46ba1df7bba7c6bf6803a54c7a41fd96", size = 100659 },
    { url = "https://files.pythonhosted.org/packages/cb/81/f8e4c0f571c2aac2e0c56a6e0e41b679937a2b7013e79415e4aef555cff0/levenshtein-0.27.1-cp312-cp312-win_arm64.whl", hash = "sha256:83b9033a984ccace7703f35b688f3907d55490182fd39b33a8e434d7b2e249e6", size = 88168 },
    { url = "https://files.pythonhosted.org/packages/25/ed/37e2d1f5e690d7376cd7e8bdd19411479ff352a3df9ab5f845dd680ef779/levenshtein-0.27.1-pp310-pypy310_pp73-macosx_10_15_x86_64.whl", hash = "sha256:c92a222ab95b8d903eae6d5e7d51fe6c999be021b647715c18d04d0b0880f463", size = 170482 },
    { url = "https://files.pythonhosted.org/packages/6d/9f/30b1144b9d1da74743e7d7cdf47575b7013c9767e608c7454dbd318aacd2/levenshtein-0.27.1-pp310-pypy310_pp73-macosx_11_0_arm64.whl", hash = "sha256:71afc36b4ee950fa1140aff22ffda9e5e23280285858e1303260dbb2eabf342d", size = 153106 },
    { url = "https://files.pythonhosted.org/packages/b1/c5/18d0bec94a166cebaefa3db4beab9a7e0d75412b52e9626f5dce1ca8d149/levenshtein-0.27.1-pp310-pypy310_pp73-manylinux_2_17_aarch64.manylinux2014_aarch64.whl", hash = "sha256:58b1daeebfc148a571f09cfe18c16911ea1eaaa9e51065c5f7e7acbc4b866afa", size = 150984 },
    { url = "https://files.pythonhosted.org/packages/55/b4/4b80eb0c96caabdb683256cac9cc2cc9a73dee8ea80ab7cc3ee8aebd603f/levenshtein-0.27.1-pp310-pypy310_pp73-manylinux_2_17_x86_64.manylinux2014_x86_64.whl", hash = "sha256:105edcb14797d95c77f69bad23104314715a64cafbf4b0e79d354a33d7b54d8d", size = 158673 },
    { url = "https://files.pythonhosted.org/packages/81/14/a43daefbc6d5e5561176150363cbac73003795b85ae136ffd4d0691af3fb/levenshtein-0.27.1-pp310-pypy310_pp73-manylinux_2_5_i686.manylinux1_i686.manylinux_2_17_i686.manylinux2014_i686.whl", hash = "sha256:d9c58fb1ef8bdc8773d705fbacf628e12c3bb63ee4d065dda18a76e86042444a", size = 244419 },
    { url = "https://files.pythonhosted.org/packages/d0/55/34f133f4f0998d7335bd96b9d315dc888b118e48e999c3d2c621b84965b9/levenshtein-0.27.1-pp310-pypy310_pp73-win_amd64.whl", hash = "sha256:e52270591854af67217103955a36bd7436b57c801e3354e73ba44d689ed93697", size = 97932 },
    { url = "https://files.pythonhosted.org/packages/7d/44/c5955d0b6830925559b00617d80c9f6e03a9b00c451835ee4da7010e71cd/levenshtein-0.27.1-pp311-pypy311_pp73-macosx_10_15_x86_64.whl", hash = "sha256:909b7b6bce27a4ec90576c9a9bd9af5a41308dfecf364b410e80b58038277bbe", size = 170533 },
    { url = "https://files.pythonhosted.org/packages/e7/3f/858572d68b33e13a9c154b99f153317efe68381bf63cc4e986e820935fc3/levenshtein-0.27.1-pp311-pypy311_pp73-macosx_11_0_arm64.whl", hash = "sha256:d193a7f97b8c6a350e36ec58e41a627c06fa4157c3ce4b2b11d90cfc3c2ebb8f", size = 153119 },
    { url = "https://files.pythonhosted.org/packages/d1/60/2bd8d001ea4eb53ca16faa7a649d56005ba22b1bcc2a4f1617ab27ed7e48/levenshtein-0.27.1-pp311-pypy311_pp73-manylinux_2_17_aarch64.manylinux2014_aarch64.whl", hash = "sha256:614be316e3c06118705fae1f717f9072d35108e5fd4e66a7dd0e80356135340b", size = 149576 },
    { url = "https://files.pythonhosted.org/packages/e4/db/0580797e1e4ac26cf67761a235b29b49f62d2b175dbbc609882f2aecd4e4/levenshtein-0.27.1-pp311-pypy311_pp73-manylinux_2_17_x86_64.manylinux2014_x86_64.whl", hash = "sha256:31fc0a5bb070722bdabb6f7e14955a294a4a968c68202d294699817f21545d22", size = 157445 },
    { url = "https://files.pythonhosted.org/packages/f4/de/9c171c96d1f15c900086d7212b5543a85539e767689fc4933d14048ba1ec/levenshtein-0.27.1-pp311-pypy311_pp73-manylinux_2_5_i686.manylinux1_i686.manylinux_2_17_i686.manylinux2014_i686.whl", hash = "sha256:9415aa5257227af543be65768a80c7a75e266c3c818468ce6914812f88f9c3df", size = 243141 },
    { url = "https://files.pythonhosted.org/packages/dc/1e/408fd10217eac0e43aea0604be22b4851a09e03d761d44d4ea12089dd70e/levenshtein-0.27.1-pp311-pypy311_pp73-win_amd64.whl", hash = "sha256:7987ef006a3cf56a4532bd4c90c2d3b7b4ca9ad3bf8ae1ee5713c4a3bdfda913", size = 98045 },
]

[[package]]
name = "lexid"
version = "2021.1006"
source = { registry = "https://pypi.org/simple" }
sdist = { url = "https://files.pythonhosted.org/packages/60/0b/28a3f9abc75abbf1fa996eb2dd77e1e33a5d1aac62566e3f60a8ec8b8a22/lexid-2021.1006.tar.gz", hash = "sha256:509a3a4cc926d3dbf22b203b18a4c66c25e6473fb7c0e0d30374533ac28bafe5", size = 11525 }
wheels = [
    { url = "https://files.pythonhosted.org/packages/cf/e3/35764404a4b7e2021be1f88f42264c2e92e0c4720273559a62461ce64a47/lexid-2021.1006-py2.py3-none-any.whl", hash = "sha256:5526bb5606fd74c7add23320da5f02805bddd7c77916f2dc1943e6bada8605ed", size = 7587 },
]

[[package]]
name = "linkify-it-py"
version = "2.0.3"
source = { registry = "https://pypi.org/simple" }
dependencies = [
    { name = "uc-micro-py" },
]
sdist = { url = "https://files.pythonhosted.org/packages/2a/ae/bb56c6828e4797ba5a4821eec7c43b8bf40f69cda4d4f5f8c8a2810ec96a/linkify-it-py-2.0.3.tar.gz", hash = "sha256:68cda27e162e9215c17d786649d1da0021a451bdc436ef9e0fa0ba5234b9b048", size = 27946 }
wheels = [
    { url = "https://files.pythonhosted.org/packages/04/1e/b832de447dee8b582cac175871d2f6c3d5077cc56d5575cadba1fd1cccfa/linkify_it_py-2.0.3-py3-none-any.whl", hash = "sha256:6bcbc417b0ac14323382aef5c5192c0075bf8a9d6b41820a2b66371eac6b6d79", size = 19820 },
]

[[package]]
name = "lxml"
version = "5.3.2"
source = { registry = "https://pypi.org/simple" }
sdist = { url = "https://files.pythonhosted.org/packages/80/61/d3dc048cd6c7be6fe45b80cedcbdd4326ba4d550375f266d9f4246d0f4bc/lxml-5.3.2.tar.gz", hash = "sha256:773947d0ed809ddad824b7b14467e1a481b8976e87278ac4a730c2f7c7fcddc1", size = 3679948 }
wheels = [
    { url = "https://files.pythonhosted.org/packages/f7/9c/b015de0277a13d1d51924810b248b8a685a4e3dcd02d2ffb9b4e65cc37f4/lxml-5.3.2-cp310-cp310-macosx_10_9_universal2.whl", hash = "sha256:c4b84d6b580a9625dfa47269bf1fd7fbba7ad69e08b16366a46acb005959c395", size = 8144077 },
    { url = "https://files.pythonhosted.org/packages/a7/6a/30467f6b66ae666d20b52dffa98c00f0f15e0567d1333d70db7c44a6939e/lxml-5.3.2-cp310-cp310-macosx_10_9_x86_64.whl", hash = "sha256:b4c08ecb26e4270a62f81f81899dfff91623d349e433b126931c9c4577169666", size = 4423433 },
    { url = "https://files.pythonhosted.org/packages/12/85/5a50121c0b57c8aba1beec30d324dc9272a193ecd6c24ad1efb5e223a035/lxml-5.3.2-cp310-cp310-manylinux_2_12_i686.manylinux2010_i686.manylinux_2_17_i686.manylinux2014_i686.whl", hash = "sha256:ef926e9f11e307b5a7c97b17c5c609a93fb59ffa8337afac8f89e6fe54eb0b37", size = 5230753 },
    { url = "https://files.pythonhosted.org/packages/81/07/a62896efbb74ff23e9d19a14713fb9c808dfd89d79eecb8a583d1ca722b1/lxml-5.3.2-cp310-cp310-manylinux_2_17_aarch64.manylinux2014_aarch64.whl", hash = "sha256:017ceeabe739100379fe6ed38b033cd244ce2da4e7f6f07903421f57da3a19a2", size = 4945993 },
    { url = "https://files.pythonhosted.org/packages/74/ca/c47bffbafcd98c53c2ccd26dcb29b2de8fa0585d5afae76e5c5a9dce5f96/lxml-5.3.2-cp310-cp310-manylinux_2_17_ppc64le.manylinux2014_ppc64le.whl", hash = "sha256:dae97d9435dc90590f119d056d233c33006b2fd235dd990d5564992261ee7ae8", size = 5562292 },
    { url = "https://files.pythonhosted.org/packages/8f/79/f4ad46c00b72eb465be2032dad7922a14c929ae983e40cd9a179f1e727db/lxml-5.3.2-cp310-cp310-manylinux_2_17_s390x.manylinux2014_s390x.whl", hash = "sha256:910f39425c6798ce63c93976ae5af5fff6949e2cb446acbd44d6d892103eaea8", size = 5000296 },
    { url = "https://files.pythonhosted.org/packages/44/cb/c974078e015990f83d13ef00dac347d74b1d62c2e6ec6e8eeb40ec9a1f1a/lxml-5.3.2-cp310-cp310-manylinux_2_17_x86_64.manylinux2014_x86_64.whl", hash = "sha256:c9780de781a0d62a7c3680d07963db3048b919fc9e3726d9cfd97296a65ffce1", size = 5114822 },
    { url = "https://files.pythonhosted.org/packages/1b/c4/dde5d197d176f232c018e7dfd1acadf3aeb8e9f3effa73d13b62f9540061/lxml-5.3.2-cp310-cp310-manylinux_2_28_aarch64.whl", hash = "sha256:1a06b0c6ba2e3ca45a009a78a4eb4d6b63831830c0a83dcdc495c13b9ca97d3e", size = 4941338 },
    { url = "https://files.pythonhosted.org/packages/eb/8b/72f8df23f6955bb0f6aca635f72ec52799104907d6b11317099e79e1c752/lxml-5.3.2-cp310-cp310-manylinux_2_28_ppc64le.whl", hash = "sha256:4c62d0a34d1110769a1bbaf77871a4b711a6f59c4846064ccb78bc9735978644", size = 5586914 },
    { url = "https://files.pythonhosted.org/packages/0f/93/7b5ff2971cc5cf017de8ef0e9fdfca6afd249b1e187cb8195e27ed40bb9a/lxml-5.3.2-cp310-cp310-manylinux_2_28_s390x.whl", hash = "sha256:8f961a4e82f411b14538fe5efc3e6b953e17f5e809c463f0756a0d0e8039b700", size = 5082388 },
    { url = "https://files.pythonhosted.org/packages/a3/3e/f81d28bceb4e978a3d450098bdc5364d9c58473ad2f4ded04f679dc76e7e/lxml-5.3.2-cp310-cp310-manylinux_2_28_x86_64.whl", hash = "sha256:3dfc78f5f9251b6b8ad37c47d4d0bfe63ceb073a916e5b50a3bf5fd67a703335", size = 5161925 },
    { url = "https://files.pythonhosted.org/packages/4d/4b/1218fcfa0dfc8917ce29c66150cc8f6962d35579f412080aec480cc1a990/lxml-5.3.2-cp310-cp310-musllinux_1_2_aarch64.whl", hash = "sha256:10e690bc03214d3537270c88e492b8612d5e41b884f232df2b069b25b09e6711", size = 5022096 },
    { url = "https://files.pythonhosted.org/packages/8c/de/8eb6fffecd9c5f129461edcdd7e1ac944f9de15783e3d89c84ed6e0374bc/lxml-5.3.2-cp310-cp310-musllinux_1_2_ppc64le.whl", hash = "sha256:aa837e6ee9534de8d63bc4c1249e83882a7ac22bd24523f83fad68e6ffdf41ae", size = 5652903 },
    { url = "https://files.pythonhosted.org/packages/95/79/80f4102a08495c100014593680f3f0f7bd7c1333b13520aed855fc993326/lxml-5.3.2-cp310-cp310-musllinux_1_2_s390x.whl", hash = "sha256:da4c9223319400b97a2acdfb10926b807e51b69eb7eb80aad4942c0516934858", size = 5491813 },
    { url = "https://files.pythonhosted.org/packages/15/f5/9b1f7edf6565ee31e4300edb1bcc61eaebe50a3cff4053c0206d8dc772f2/lxml-5.3.2-cp310-cp310-musllinux_1_2_x86_64.whl", hash = "sha256:dc0e9bdb3aa4d1de703a437576007d366b54f52c9897cae1a3716bb44fc1fc85", size = 5227837 },
    { url = "https://files.pythonhosted.org/packages/dd/53/a187c4ccfcd5fbfca01e6c96da39499d8b801ab5dcf57717db95d7a968a8/lxml-5.3.2-cp310-cp310-win32.win32.whl", hash = "sha256:dd755a0a78dd0b2c43f972e7b51a43be518ebc130c9f1a7c4480cf08b4385486", size = 3477533 },
    { url = "https://files.pythonhosted.org/packages/f2/2c/397c5a9d76a7a0faf9e5b13143ae1a7e223e71d2197a45da71c21aacb3d4/lxml-5.3.2-cp310-cp310-win_amd64.whl", hash = "sha256:d64ea1686474074b38da13ae218d9fde0d1dc6525266976808f41ac98d9d7980", size = 3805160 },
    { url = "https://files.pythonhosted.org/packages/84/b8/2b727f5a90902f7cc5548349f563b60911ca05f3b92e35dfa751349f265f/lxml-5.3.2-cp311-cp311-macosx_10_9_universal2.whl", hash = "sha256:9d61a7d0d208ace43986a92b111e035881c4ed45b1f5b7a270070acae8b0bfb4", size = 8163457 },
    { url = "https://files.pythonhosted.org/packages/91/84/23135b2dc72b3440d68c8f39ace2bb00fe78e3a2255f7c74f7e76f22498e/lxml-5.3.2-cp311-cp311-macosx_10_9_x86_64.whl", hash = "sha256:856dfd7eda0b75c29ac80a31a6411ca12209183e866c33faf46e77ace3ce8a79", size = 4433445 },
    { url = "https://files.pythonhosted.org/packages/c9/1c/6900ade2294488f80598af7b3229669562166384bb10bf4c915342a2f288/lxml-5.3.2-cp311-cp311-manylinux_2_12_i686.manylinux2010_i686.manylinux_2_17_i686.manylinux2014_i686.whl", hash = "sha256:7a01679e4aad0727bedd4c9407d4d65978e920f0200107ceeffd4b019bd48529", size = 5029603 },
    { url = "https://files.pythonhosted.org/packages/2f/e9/31dbe5deaccf0d33ec279cf400306ad4b32dfd1a0fee1fca40c5e90678fe/lxml-5.3.2-cp311-cp311-manylinux_2_17_aarch64.manylinux2014_aarch64.whl", hash = "sha256:b6b37b4c3acb8472d191816d4582379f64d81cecbdce1a668601745c963ca5cc", size = 4771236 },
    { url = "https://files.pythonhosted.org/packages/68/41/c3412392884130af3415af2e89a2007e00b2a782be6fb848a95b598a114c/lxml-5.3.2-cp311-cp311-manylinux_2_17_ppc64le.manylinux2014_ppc64le.whl", hash = "sha256:3df5a54e7b7c31755383f126d3a84e12a4e0333db4679462ef1165d702517477", size = 5369815 },
    { url = "https://files.pythonhosted.org/packages/34/0a/ba0309fd5f990ea0cc05aba2bea225ef1bcb07ecbf6c323c6b119fc46e7f/lxml-5.3.2-cp311-cp311-manylinux_2_17_s390x.manylinux2014_s390x.whl", hash = "sha256:c09a40f28dcded933dc16217d6a092be0cc49ae25811d3b8e937c8060647c353", size = 4843663 },
    { url = "https://files.pythonhosted.org/packages/b6/c6/663b5d87d51d00d4386a2d52742a62daa486c5dc6872a443409d9aeafece/lxml-5.3.2-cp311-cp311-manylinux_2_17_x86_64.manylinux2014_x86_64.whl", hash = "sha256:a1ef20f1851ccfbe6c5a04c67ec1ce49da16ba993fdbabdce87a92926e505412", size = 4918028 },
    { url = "https://files.pythonhosted.org/packages/75/5f/f6a72ccbe05cf83341d4b6ad162ed9e1f1ffbd12f1c4b8bc8ae413392282/lxml-5.3.2-cp311-cp311-manylinux_2_28_aarch64.whl", hash = "sha256:f79a63289dbaba964eb29ed3c103b7911f2dce28c36fe87c36a114e6bd21d7ad", size = 4792005 },
    { url = "https://files.pythonhosted.org/packages/37/7b/8abd5b332252239ffd28df5842ee4e5bf56e1c613c323586c21ccf5af634/lxml-5.3.2-cp311-cp311-manylinux_2_28_ppc64le.whl", hash = "sha256:75a72697d95f27ae00e75086aed629f117e816387b74a2f2da6ef382b460b710", size = 5405363 },
    { url = "https://files.pythonhosted.org/packages/5a/79/549b7ec92b8d9feb13869c1b385a0749d7ccfe5590d1e60f11add9cdd580/lxml-5.3.2-cp311-cp311-manylinux_2_28_s390x.whl", hash = "sha256:b9b00c9ee1cc3a76f1f16e94a23c344e0b6e5c10bec7f94cf2d820ce303b8c01", size = 4932915 },
    { url = "https://files.pythonhosted.org/packages/57/eb/4fa626d0bac8b4f2aa1d0e6a86232db030fd0f462386daf339e4a0ee352b/lxml-5.3.2-cp311-cp311-manylinux_2_28_x86_64.whl", hash = "sha256:77cbcab50cbe8c857c6ba5f37f9a3976499c60eada1bf6d38f88311373d7b4bc", size = 4983473 },
    { url = "https://files.pythonhosted.org/packages/1b/c8/79d61d13cbb361c2c45fbe7c8bd00ea6a23b3e64bc506264d2856c60d702/lxml-5.3.2-cp311-cp311-musllinux_1_2_aarch64.whl", hash = "sha256:29424058f072a24622a0a15357bca63d796954758248a72da6d512f9bd9a4493", size = 4855284 },
    { url = "https://files.pythonhosted.org/packages/80/16/9f84e1ef03a13136ab4f9482c9adaaad425c68b47556b9d3192a782e5d37/lxml-5.3.2-cp311-cp311-musllinux_1_2_ppc64le.whl", hash = "sha256:7d82737a8afe69a7c80ef31d7626075cc7d6e2267f16bf68af2c764b45ed68ab", size = 5458355 },
    { url = "https://files.pythonhosted.org/packages/aa/6d/f62860451bb4683e87636e49effb76d499773337928e53356c1712ccec24/lxml-5.3.2-cp311-cp311-musllinux_1_2_s390x.whl", hash = "sha256:95473d1d50a5d9fcdb9321fdc0ca6e1edc164dce4c7da13616247d27f3d21e31", size = 5300051 },
    { url = "https://files.pythonhosted.org/packages/3f/5f/3b6c4acec17f9a57ea8bb89a658a70621db3fb86ea588e7703b6819d9b03/lxml-5.3.2-cp311-cp311-musllinux_1_2_x86_64.whl", hash = "sha256:2162068f6da83613f8b2a32ca105e37a564afd0d7009b0b25834d47693ce3538", size = 5033481 },
    { url = "https://files.pythonhosted.org/packages/79/bd/3c4dd7d903bb9981f4876c61ef2ff5d5473e409ef61dc7337ac207b91920/lxml-5.3.2-cp311-cp311-win32.whl", hash = "sha256:f8695752cf5d639b4e981afe6c99e060621362c416058effd5c704bede9cb5d1", size = 3474266 },
    { url = "https://files.pythonhosted.org/packages/1f/ea/9311fa1ef75b7d601c89600fc612838ee77ad3d426184941cba9cf62641f/lxml-5.3.2-cp311-cp311-win_amd64.whl", hash = "sha256:d1a94cbb4ee64af3ab386c2d63d6d9e9cf2e256ac0fd30f33ef0a3c88f575174", size = 3815230 },
    { url = "https://files.pythonhosted.org/packages/0d/7e/c749257a7fabc712c4df57927b0f703507f316e9f2c7e3219f8f76d36145/lxml-5.3.2-cp312-cp312-macosx_10_9_universal2.whl", hash = "sha256:16b3897691ec0316a1aa3c6585f61c8b7978475587c5b16fc1d2c28d283dc1b0", size = 8193212 },
    { url = "https://files.pythonhosted.org/packages/a8/50/17e985ba162c9f1ca119f4445004b58f9e5ef559ded599b16755e9bfa260/lxml-5.3.2-cp312-cp312-macosx_10_9_x86_64.whl", hash = "sha256:a8d4b34a0eeaf6e73169dcfd653c8d47f25f09d806c010daf074fba2db5e2d3f", size = 4451439 },
    { url = "https://files.pythonhosted.org/packages/c2/b5/4960ba0fcca6ce394ed4a2f89ee13083e7fcbe9641a91166e8e9792fedb1/lxml-5.3.2-cp312-cp312-manylinux_2_12_i686.manylinux2010_i686.manylinux_2_17_i686.manylinux2014_i686.whl", hash = "sha256:9cd7a959396da425022e1e4214895b5cfe7de7035a043bcc2d11303792b67554", size = 5052146 },
    { url = "https://files.pythonhosted.org/packages/5f/d1/184b04481a5d1f5758916de087430752a7b229bddbd6c1d23405078c72bd/lxml-5.3.2-cp312-cp312-manylinux_2_17_aarch64.manylinux2014_aarch64.whl", hash = "sha256:cac5eaeec3549c5df7f8f97a5a6db6963b91639389cdd735d5a806370847732b", size = 4789082 },
    { url = "https://files.pythonhosted.org/packages/7d/75/1a19749d373e9a3d08861addccdf50c92b628c67074b22b8f3c61997cf5a/lxml-5.3.2-cp312-cp312-manylinux_2_17_ppc64le.manylinux2014_ppc64le.whl", hash = "sha256:29b5f7d77334877c2146e7bb8b94e4df980325fab0a8af4d524e5d43cd6f789d", size = 5312300 },
    { url = "https://files.pythonhosted.org/packages/fb/00/9d165d4060d3f347e63b219fcea5c6a3f9193e9e2868c6801e18e5379725/lxml-5.3.2-cp312-cp312-manylinux_2_17_s390x.manylinux2014_s390x.whl", hash = "sha256:13f3495cfec24e3d63fffd342cc8141355d1d26ee766ad388775f5c8c5ec3932", size = 4836655 },
    { url = "https://files.pythonhosted.org/packages/b8/e9/06720a33cc155966448a19677f079100517b6629a872382d22ebd25e48aa/lxml-5.3.2-cp312-cp312-manylinux_2_17_x86_64.manylinux2014_x86_64.whl", hash = "sha256:e70ad4c9658beeff99856926fd3ee5fde8b519b92c693f856007177c36eb2e30", size = 4961795 },
    { url = "https://files.pythonhosted.org/packages/2d/57/4540efab2673de2904746b37ef7f74385329afd4643ed92abcc9ec6e00ca/lxml-5.3.2-cp312-cp312-manylinux_2_28_aarch64.whl", hash = "sha256:507085365783abd7879fa0a6fa55eddf4bdd06591b17a2418403bb3aff8a267d", size = 4779791 },
    { url = "https://files.pythonhosted.org/packages/99/ad/6056edf6c9f4fa1d41e6fbdae52c733a4a257fd0d7feccfa26ae051bb46f/lxml-5.3.2-cp312-cp312-manylinux_2_28_ppc64le.whl", hash = "sha256:5bb304f67cbf5dfa07edad904732782cbf693286b9cd85af27059c5779131050", size = 5346807 },
    { url = "https://files.pythonhosted.org/packages/a1/fa/5be91fc91a18f3f705ea5533bc2210b25d738c6b615bf1c91e71a9b2f26b/lxml-5.3.2-cp312-cp312-manylinux_2_28_s390x.whl", hash = "sha256:3d84f5c093645c21c29a4e972b84cb7cf682f707f8706484a5a0c7ff13d7a988", size = 4909213 },
    { url = "https://files.pythonhosted.org/packages/f3/74/71bb96a3b5ae36b74e0402f4fa319df5559a8538577f8c57c50f1b57dc15/lxml-5.3.2-cp312-cp312-manylinux_2_28_x86_64.whl", hash = "sha256:bdc13911db524bd63f37b0103af014b7161427ada41f1b0b3c9b5b5a9c1ca927", size = 4987694 },
    { url = "https://files.pythonhosted.org/packages/08/c2/3953a68b0861b2f97234b1838769269478ccf872d8ea7a26e911238220ad/lxml-5.3.2-cp312-cp312-musllinux_1_2_aarch64.whl", hash = "sha256:1ec944539543f66ebc060ae180d47e86aca0188bda9cbfadff47d86b0dc057dc", size = 4862865 },
    { url = "https://files.pythonhosted.org/packages/e0/9a/52e48f7cfd5a5e61f44a77e679880580dfb4f077af52d6ed5dd97e3356fe/lxml-5.3.2-cp312-cp312-musllinux_1_2_ppc64le.whl", hash = "sha256:59d437cc8a7f838282df5a199cf26f97ef08f1c0fbec6e84bd6f5cc2b7913f6e", size = 5423383 },
    { url = "https://files.pythonhosted.org/packages/17/67/42fe1d489e4dcc0b264bef361aef0b929fbb2b5378702471a3043bc6982c/lxml-5.3.2-cp312-cp312-musllinux_1_2_s390x.whl", hash = "sha256:0e275961adbd32e15672e14e0cc976a982075208224ce06d149c92cb43db5b93", size = 5286864 },
    { url = "https://files.pythonhosted.org/packages/29/e4/03b1d040ee3aaf2bd4e1c2061de2eae1178fe9a460d3efc1ea7ef66f6011/lxml-5.3.2-cp312-cp312-musllinux_1_2_x86_64.whl", hash = "sha256:038aeb6937aa404480c2966b7f26f1440a14005cb0702078c173c028eca72c31", size = 5056819 },
    { url = "https://files.pythonhosted.org/packages/83/b3/e2ec8a6378e4d87da3af9de7c862bcea7ca624fc1a74b794180c82e30123/lxml-5.3.2-cp312-cp312-win32.whl", hash = "sha256:3c2c8d0fa3277147bff180e3590be67597e17d365ce94beb2efa3138a2131f71", size = 3486177 },
    { url = "https://files.pythonhosted.org/packages/d5/8a/6a08254b0bab2da9573735725caab8302a2a1c9b3818533b41568ca489be/lxml-5.3.2-cp312-cp312-win_amd64.whl", hash = "sha256:77809fcd97dfda3f399102db1794f7280737b69830cd5c961ac87b3c5c05662d", size = 3817134 },
    { url = "https://files.pythonhosted.org/packages/3d/1a/480682ac974e0f8778503300a61d96c3b4d992d2ae024f9db18d5fd895d1/lxml-5.3.2-pp310-pypy310_pp73-macosx_10_15_x86_64.whl", hash = "sha256:521ab9c80b98c30b2d987001c3ede2e647e92eeb2ca02e8cb66ef5122d792b24", size = 3937182 },
    { url = "https://files.pythonhosted.org/packages/74/e6/ac87269713e372b58c4334913601a65d7a6f3b7df9ac15a4a4014afea7ae/lxml-5.3.2-pp310-pypy310_pp73-manylinux_2_17_aarch64.manylinux2014_aarch64.whl", hash = "sha256:6f1231b0f9810289d41df1eacc4ebb859c63e4ceee29908a0217403cddce38d0", size = 4235148 },
    { url = "https://files.pythonhosted.org/packages/75/ec/7d7af58047862fb59fcdec6e3abcffc7a98f7f7560e580485169ce28b706/lxml-5.3.2-pp310-pypy310_pp73-manylinux_2_17_x86_64.manylinux2014_x86_64.whl", hash = "sha256:271f1a4d5d2b383c36ad8b9b489da5ea9c04eca795a215bae61ed6a57cf083cd", size = 4349974 },
    { url = "https://files.pythonhosted.org/packages/ff/de/021ef34a57a372778f44182d2043fa3cae0b0407ac05fc35834f842586f2/lxml-5.3.2-pp310-pypy310_pp73-manylinux_2_28_aarch64.whl", hash = "sha256:6fca8a5a13906ba2677a5252752832beb0f483a22f6c86c71a2bb320fba04f61", size = 4238656 },
    { url = "https://files.pythonhosted.org/packages/0a/96/00874cb83ebb2cf649f2a8cad191d8da64fe1cf15e6580d5a7967755d6a3/lxml-5.3.2-pp310-pypy310_pp73-manylinux_2_28_x86_64.whl", hash = "sha256:ea0c3b7922209160faef194a5b6995bfe7fa05ff7dda6c423ba17646b7b9de10", size = 4373836 },
    { url = "https://files.pythonhosted.org/packages/6b/40/7d49ff503cc90b03253eba0768feec909b47ce92a90591b025c774a29a95/lxml-5.3.2-pp310-pypy310_pp73-win_amd64.whl", hash = "sha256:0a006390834603e5952a2ff74b9a31a6007c7cc74282a087aa6467afb4eea987", size = 3487898 },
]

[[package]]
name = "markdown"
version = "3.8"
source = { registry = "https://pypi.org/simple" }
sdist = { url = "https://files.pythonhosted.org/packages/2f/15/222b423b0b88689c266d9eac4e61396fe2cc53464459d6a37618ac863b24/markdown-3.8.tar.gz", hash = "sha256:7df81e63f0df5c4b24b7d156eb81e4690595239b7d70937d0409f1b0de319c6f", size = 360906 }
wheels = [
    { url = "https://files.pythonhosted.org/packages/51/3f/afe76f8e2246ffbc867440cbcf90525264df0e658f8a5ca1f872b3f6192a/markdown-3.8-py3-none-any.whl", hash = "sha256:794a929b79c5af141ef5ab0f2f642d0f7b1872981250230e72682346f7cc90dc", size = 106210 },
]

[[package]]
name = "markdown-callouts"
version = "0.4.0"
source = { registry = "https://pypi.org/simple" }
dependencies = [
    { name = "markdown" },
]
sdist = { url = "https://files.pythonhosted.org/packages/87/73/ae5aa379f6f7fea9d0bf4cba888f9a31d451d90f80033ae60ae3045770d5/markdown_callouts-0.4.0.tar.gz", hash = "sha256:7ed2c90486967058a73a547781121983839522d67041ae52c4979616f1b2b746", size = 9768 }
wheels = [
    { url = "https://files.pythonhosted.org/packages/1d/b5/7b0a0a52c82bfccd830af2a8cc8add1c5bc932e0204922434954a631dd51/markdown_callouts-0.4.0-py3-none-any.whl", hash = "sha256:ed0da38f29158d93116a0d0c6ecaf9df90b37e0d989b5337d678ee6e6d6550b7", size = 7108 },
]

[[package]]
name = "markdown-include"
version = "0.8.1"
source = { registry = "https://pypi.org/simple" }
dependencies = [
    { name = "markdown" },
]
sdist = { url = "https://files.pythonhosted.org/packages/ad/d8/66bf162fe6c1adb619f94a6da599323eecacf15b6d57469d0fd0421c10df/markdown-include-0.8.1.tar.gz", hash = "sha256:1d0623e0fc2757c38d35df53752768356162284259d259c486b4ab6285cdbbe3", size = 21873 }
wheels = [
    { url = "https://files.pythonhosted.org/packages/d7/e2/c4d20b21a05fe0fee571649cebc05f7f72e80b1a743f932e7326125e6c9e/markdown_include-0.8.1-py3-none-any.whl", hash = "sha256:32f0635b9cfef46997b307e2430022852529f7a5b87c0075c504283e7cc7db53", size = 18837 },
]

[[package]]
name = "markdown-it-py"
version = "3.0.0"
source = { registry = "https://pypi.org/simple" }
dependencies = [
    { name = "mdurl" },
]
sdist = { url = "https://files.pythonhosted.org/packages/38/71/3b932df36c1a044d397a1f92d1cf91ee0a503d91e470cbd670aa66b07ed0/markdown-it-py-3.0.0.tar.gz", hash = "sha256:e3f60a94fa066dc52ec76661e37c851cb232d92f9886b15cb560aaada2df8feb", size = 74596 }
wheels = [
    { url = "https://files.pythonhosted.org/packages/42/d7/1ec15b46af6af88f19b8e5ffea08fa375d433c998b8a7639e76935c14f1f/markdown_it_py-3.0.0-py3-none-any.whl", hash = "sha256:355216845c60bd96232cd8d8c40e8f9765cc86f46880e43a8fd22dc1a1a8cab1", size = 87528 },
]

[package.optional-dependencies]
linkify = [
    { name = "linkify-it-py" },
]
plugins = [
    { name = "mdit-py-plugins" },
]

[[package]]
name = "markupsafe"
version = "3.0.2"
source = { registry = "https://pypi.org/simple" }
sdist = { url = "https://files.pythonhosted.org/packages/b2/97/5d42485e71dfc078108a86d6de8fa46db44a1a9295e89c5d6d4a06e23a62/markupsafe-3.0.2.tar.gz", hash = "sha256:ee55d3edf80167e48ea11a923c7386f4669df67d7994554387f84e7d8b0a2bf0", size = 20537 }
wheels = [
    { url = "https://files.pythonhosted.org/packages/04/90/d08277ce111dd22f77149fd1a5d4653eeb3b3eaacbdfcbae5afb2600eebd/MarkupSafe-3.0.2-cp310-cp310-macosx_10_9_universal2.whl", hash = "sha256:7e94c425039cde14257288fd61dcfb01963e658efbc0ff54f5306b06054700f8", size = 14357 },
    { url = "https://files.pythonhosted.org/packages/04/e1/6e2194baeae0bca1fae6629dc0cbbb968d4d941469cbab11a3872edff374/MarkupSafe-3.0.2-cp310-cp310-macosx_11_0_arm64.whl", hash = "sha256:9e2d922824181480953426608b81967de705c3cef4d1af983af849d7bd619158", size = 12393 },
    { url = "https://files.pythonhosted.org/packages/1d/69/35fa85a8ece0a437493dc61ce0bb6d459dcba482c34197e3efc829aa357f/MarkupSafe-3.0.2-cp310-cp310-manylinux_2_17_aarch64.manylinux2014_aarch64.whl", hash = "sha256:38a9ef736c01fccdd6600705b09dc574584b89bea478200c5fbf112a6b0d5579", size = 21732 },
    { url = "https://files.pythonhosted.org/packages/22/35/137da042dfb4720b638d2937c38a9c2df83fe32d20e8c8f3185dbfef05f7/MarkupSafe-3.0.2-cp310-cp310-manylinux_2_17_x86_64.manylinux2014_x86_64.whl", hash = "sha256:bbcb445fa71794da8f178f0f6d66789a28d7319071af7a496d4d507ed566270d", size = 20866 },
    { url = "https://files.pythonhosted.org/packages/29/28/6d029a903727a1b62edb51863232152fd335d602def598dade38996887f0/MarkupSafe-3.0.2-cp310-cp310-manylinux_2_5_i686.manylinux1_i686.manylinux_2_17_i686.manylinux2014_i686.whl", hash = "sha256:57cb5a3cf367aeb1d316576250f65edec5bb3be939e9247ae594b4bcbc317dfb", size = 20964 },
    { url = "https://files.pythonhosted.org/packages/cc/cd/07438f95f83e8bc028279909d9c9bd39e24149b0d60053a97b2bc4f8aa51/MarkupSafe-3.0.2-cp310-cp310-musllinux_1_2_aarch64.whl", hash = "sha256:3809ede931876f5b2ec92eef964286840ed3540dadf803dd570c3b7e13141a3b", size = 21977 },
    { url = "https://files.pythonhosted.org/packages/29/01/84b57395b4cc062f9c4c55ce0df7d3108ca32397299d9df00fedd9117d3d/MarkupSafe-3.0.2-cp310-cp310-musllinux_1_2_i686.whl", hash = "sha256:e07c3764494e3776c602c1e78e298937c3315ccc9043ead7e685b7f2b8d47b3c", size = 21366 },
    { url = "https://files.pythonhosted.org/packages/bd/6e/61ebf08d8940553afff20d1fb1ba7294b6f8d279df9fd0c0db911b4bbcfd/MarkupSafe-3.0.2-cp310-cp310-musllinux_1_2_x86_64.whl", hash = "sha256:b424c77b206d63d500bcb69fa55ed8d0e6a3774056bdc4839fc9298a7edca171", size = 21091 },
    { url = "https://files.pythonhosted.org/packages/11/23/ffbf53694e8c94ebd1e7e491de185124277964344733c45481f32ede2499/MarkupSafe-3.0.2-cp310-cp310-win32.whl", hash = "sha256:fcabf5ff6eea076f859677f5f0b6b5c1a51e70a376b0579e0eadef8db48c6b50", size = 15065 },
    { url = "https://files.pythonhosted.org/packages/44/06/e7175d06dd6e9172d4a69a72592cb3f7a996a9c396eee29082826449bbc3/MarkupSafe-3.0.2-cp310-cp310-win_amd64.whl", hash = "sha256:6af100e168aa82a50e186c82875a5893c5597a0c1ccdb0d8b40240b1f28b969a", size = 15514 },
    { url = "https://files.pythonhosted.org/packages/6b/28/bbf83e3f76936960b850435576dd5e67034e200469571be53f69174a2dfd/MarkupSafe-3.0.2-cp311-cp311-macosx_10_9_universal2.whl", hash = "sha256:9025b4018f3a1314059769c7bf15441064b2207cb3f065e6ea1e7359cb46db9d", size = 14353 },
    { url = "https://files.pythonhosted.org/packages/6c/30/316d194b093cde57d448a4c3209f22e3046c5bb2fb0820b118292b334be7/MarkupSafe-3.0.2-cp311-cp311-macosx_11_0_arm64.whl", hash = "sha256:93335ca3812df2f366e80509ae119189886b0f3c2b81325d39efdb84a1e2ae93", size = 12392 },
    { url = "https://files.pythonhosted.org/packages/f2/96/9cdafba8445d3a53cae530aaf83c38ec64c4d5427d975c974084af5bc5d2/MarkupSafe-3.0.2-cp311-cp311-manylinux_2_17_aarch64.manylinux2014_aarch64.whl", hash = "sha256:2cb8438c3cbb25e220c2ab33bb226559e7afb3baec11c4f218ffa7308603c832", size = 23984 },
    { url = "https://files.pythonhosted.org/packages/f1/a4/aefb044a2cd8d7334c8a47d3fb2c9f328ac48cb349468cc31c20b539305f/MarkupSafe-3.0.2-cp311-cp311-manylinux_2_17_x86_64.manylinux2014_x86_64.whl", hash = "sha256:a123e330ef0853c6e822384873bef7507557d8e4a082961e1defa947aa59ba84", size = 23120 },
    { url = "https://files.pythonhosted.org/packages/8d/21/5e4851379f88f3fad1de30361db501300d4f07bcad047d3cb0449fc51f8c/MarkupSafe-3.0.2-cp311-cp311-manylinux_2_5_i686.manylinux1_i686.manylinux_2_17_i686.manylinux2014_i686.whl", hash = "sha256:1e084f686b92e5b83186b07e8a17fc09e38fff551f3602b249881fec658d3eca", size = 23032 },
    { url = "https://files.pythonhosted.org/packages/00/7b/e92c64e079b2d0d7ddf69899c98842f3f9a60a1ae72657c89ce2655c999d/MarkupSafe-3.0.2-cp311-cp311-musllinux_1_2_aarch64.whl", hash = "sha256:d8213e09c917a951de9d09ecee036d5c7d36cb6cb7dbaece4c71a60d79fb9798", size = 24057 },
    { url = "https://files.pythonhosted.org/packages/f9/ac/46f960ca323037caa0a10662ef97d0a4728e890334fc156b9f9e52bcc4ca/MarkupSafe-3.0.2-cp311-cp311-musllinux_1_2_i686.whl", hash = "sha256:5b02fb34468b6aaa40dfc198d813a641e3a63b98c2b05a16b9f80b7ec314185e", size = 23359 },
    { url = "https://files.pythonhosted.org/packages/69/84/83439e16197337b8b14b6a5b9c2105fff81d42c2a7c5b58ac7b62ee2c3b1/MarkupSafe-3.0.2-cp311-cp311-musllinux_1_2_x86_64.whl", hash = "sha256:0bff5e0ae4ef2e1ae4fdf2dfd5b76c75e5c2fa4132d05fc1b0dabcd20c7e28c4", size = 23306 },
    { url = "https://files.pythonhosted.org/packages/9a/34/a15aa69f01e2181ed8d2b685c0d2f6655d5cca2c4db0ddea775e631918cd/MarkupSafe-3.0.2-cp311-cp311-win32.whl", hash = "sha256:6c89876f41da747c8d3677a2b540fb32ef5715f97b66eeb0c6b66f5e3ef6f59d", size = 15094 },
    { url = "https://files.pythonhosted.org/packages/da/b8/3a3bd761922d416f3dc5d00bfbed11f66b1ab89a0c2b6e887240a30b0f6b/MarkupSafe-3.0.2-cp311-cp311-win_amd64.whl", hash = "sha256:70a87b411535ccad5ef2f1df5136506a10775d267e197e4cf531ced10537bd6b", size = 15521 },
    { url = "https://files.pythonhosted.org/packages/22/09/d1f21434c97fc42f09d290cbb6350d44eb12f09cc62c9476effdb33a18aa/MarkupSafe-3.0.2-cp312-cp312-macosx_10_13_universal2.whl", hash = "sha256:9778bd8ab0a994ebf6f84c2b949e65736d5575320a17ae8984a77fab08db94cf", size = 14274 },
    { url = "https://files.pythonhosted.org/packages/6b/b0/18f76bba336fa5aecf79d45dcd6c806c280ec44538b3c13671d49099fdd0/MarkupSafe-3.0.2-cp312-cp312-macosx_11_0_arm64.whl", hash = "sha256:846ade7b71e3536c4e56b386c2a47adf5741d2d8b94ec9dc3e92e5e1ee1e2225", size = 12348 },
    { url = "https://files.pythonhosted.org/packages/e0/25/dd5c0f6ac1311e9b40f4af06c78efde0f3b5cbf02502f8ef9501294c425b/MarkupSafe-3.0.2-cp312-cp312-manylinux_2_17_aarch64.manylinux2014_aarch64.whl", hash = "sha256:1c99d261bd2d5f6b59325c92c73df481e05e57f19837bdca8413b9eac4bd8028", size = 24149 },
    { url = "https://files.pythonhosted.org/packages/f3/f0/89e7aadfb3749d0f52234a0c8c7867877876e0a20b60e2188e9850794c17/MarkupSafe-3.0.2-cp312-cp312-manylinux_2_17_x86_64.manylinux2014_x86_64.whl", hash = "sha256:e17c96c14e19278594aa4841ec148115f9c7615a47382ecb6b82bd8fea3ab0c8", size = 23118 },
    { url = "https://files.pythonhosted.org/packages/d5/da/f2eeb64c723f5e3777bc081da884b414671982008c47dcc1873d81f625b6/MarkupSafe-3.0.2-cp312-cp312-manylinux_2_5_i686.manylinux1_i686.manylinux_2_17_i686.manylinux2014_i686.whl", hash = "sha256:88416bd1e65dcea10bc7569faacb2c20ce071dd1f87539ca2ab364bf6231393c", size = 22993 },
    { url = "https://files.pythonhosted.org/packages/da/0e/1f32af846df486dce7c227fe0f2398dc7e2e51d4a370508281f3c1c5cddc/MarkupSafe-3.0.2-cp312-cp312-musllinux_1_2_aarch64.whl", hash = "sha256:2181e67807fc2fa785d0592dc2d6206c019b9502410671cc905d132a92866557", size = 24178 },
    { url = "https://files.pythonhosted.org/packages/c4/f6/bb3ca0532de8086cbff5f06d137064c8410d10779c4c127e0e47d17c0b71/MarkupSafe-3.0.2-cp312-cp312-musllinux_1_2_i686.whl", hash = "sha256:52305740fe773d09cffb16f8ed0427942901f00adedac82ec8b67752f58a1b22", size = 23319 },
    { url = "https://files.pythonhosted.org/packages/a2/82/8be4c96ffee03c5b4a034e60a31294daf481e12c7c43ab8e34a1453ee48b/MarkupSafe-3.0.2-cp312-cp312-musllinux_1_2_x86_64.whl", hash = "sha256:ad10d3ded218f1039f11a75f8091880239651b52e9bb592ca27de44eed242a48", size = 23352 },
    { url = "https://files.pythonhosted.org/packages/51/ae/97827349d3fcffee7e184bdf7f41cd6b88d9919c80f0263ba7acd1bbcb18/MarkupSafe-3.0.2-cp312-cp312-win32.whl", hash = "sha256:0f4ca02bea9a23221c0182836703cbf8930c5e9454bacce27e767509fa286a30", size = 15097 },
    { url = "https://files.pythonhosted.org/packages/c1/80/a61f99dc3a936413c3ee4e1eecac96c0da5ed07ad56fd975f1a9da5bc630/MarkupSafe-3.0.2-cp312-cp312-win_amd64.whl", hash = "sha256:8e06879fc22a25ca47312fbe7c8264eb0b662f6db27cb2d3bbbc74b1df4b9b87", size = 15601 },
]

[[package]]
name = "mdit-py-plugins"
version = "0.4.2"
source = { registry = "https://pypi.org/simple" }
dependencies = [
    { name = "markdown-it-py" },
]
sdist = { url = "https://files.pythonhosted.org/packages/19/03/a2ecab526543b152300717cf232bb4bb8605b6edb946c845016fa9c9c9fd/mdit_py_plugins-0.4.2.tar.gz", hash = "sha256:5f2cd1fdb606ddf152d37ec30e46101a60512bc0e5fa1a7002c36647b09e26b5", size = 43542 }
wheels = [
    { url = "https://files.pythonhosted.org/packages/a7/f7/7782a043553ee469c1ff49cfa1cdace2d6bf99a1f333cf38676b3ddf30da/mdit_py_plugins-0.4.2-py3-none-any.whl", hash = "sha256:0c673c3f889399a33b95e88d2f0d111b4447bdfea7f237dab2d488f459835636", size = 55316 },
]

[[package]]
name = "mdurl"
version = "0.1.2"
source = { registry = "https://pypi.org/simple" }
sdist = { url = "https://files.pythonhosted.org/packages/d6/54/cfe61301667036ec958cb99bd3efefba235e65cdeb9c84d24a8293ba1d90/mdurl-0.1.2.tar.gz", hash = "sha256:bb413d29f5eea38f31dd4754dd7377d4465116fb207585f97bf925588687c1ba", size = 8729 }
wheels = [
    { url = "https://files.pythonhosted.org/packages/b3/38/89ba8ad64ae25be8de66a6d463314cf1eb366222074cfda9ee839c56a4b4/mdurl-0.1.2-py3-none-any.whl", hash = "sha256:84008a41e51615a49fc9966191ff91509e3c40b939176e643fd50a5c2196b8f8", size = 9979 },
]

[[package]]
name = "memray"
version = "1.17.1"
source = { registry = "https://pypi.org/simple" }
dependencies = [
    { name = "jinja2" },
    { name = "rich" },
    { name = "textual" },
]
sdist = { url = "https://files.pythonhosted.org/packages/b9/bd/2614cf6d3d68eb53fc0bcb04f85ac3a94922150c2d786b7f8b204f602dda/memray-1.17.1.tar.gz", hash = "sha256:99f6672d435878e3251a9c4600bb8f14cf205d2d6da3d6f0e6b309e535f9fc4a", size = 1025946 }
wheels = [
    { url = "https://files.pythonhosted.org/packages/a0/ba/13cc7806c941716424c365a876a60702eaf077303e37fb8eb5091d84c3cb/memray-1.17.1-cp310-cp310-macosx_10_14_x86_64.whl", hash = "sha256:aefa88fdb33619c16141267a36ebff6e8576e1b1c890d9ab4451dd7d7744b639", size = 927710 },
    { url = "https://files.pythonhosted.org/packages/98/92/aa633fca0e7d4be468c65b71764fd1fcd7b47e41daa7f6d4772e6b88b65a/memray-1.17.1-cp310-cp310-macosx_11_0_arm64.whl", hash = "sha256:7727e7ca88d777095867014f8d3615eb0d930f16ceb4cd8698fe36a0ea9653a2", size = 901463 },
    { url = "https://files.pythonhosted.org/packages/70/16/1c0b3d93f21a9fcfdec3e241db0278b84da791570f6240a22d39f6fab4b1/memray-1.17.1-cp310-cp310-manylinux_2_12_i686.manylinux2010_i686.whl", hash = "sha256:18a03f08b051e079fab692c38120b98f24590bad56501d8f63628e8639093bd0", size = 8256735 },
    { url = "https://files.pythonhosted.org/packages/a2/8f/0748b27542604ae7f8a261ceba483ad86fcbe73e0a99a8351f0049a58715/memray-1.17.1-cp310-cp310-manylinux_2_12_x86_64.manylinux2010_x86_64.whl", hash = "sha256:6af6d6037ae68513640ed331073145e562d9ff654b3d8e607a5c7b039452a822", size = 8325011 },
    { url = "https://files.pythonhosted.org/packages/a0/46/e23a3596f9b857f89aa1c59dd7fafba79d7e88aafd843d8f4fbc589f1efd/memray-1.17.1-cp310-cp310-manylinux_2_17_aarch64.manylinux2014_aarch64.whl", hash = "sha256:d09466ccbc777b0306759de173a8e5b113a74a2d1e98a931e00bc3541b211cf0", size = 7950555 },
    { url = "https://files.pythonhosted.org/packages/8a/52/cc78651efc8ef540a281f1136625fcef52adca0be8f4d99c1c7729e84bfa/memray-1.17.1-cp310-cp310-musllinux_1_1_x86_64.whl", hash = "sha256:9acb87e295b9adfeb02921bb73ed280bb388505d42e4727379a268b0c4c780da", size = 8287301 },
    { url = "https://files.pythonhosted.org/packages/e2/b6/2a93f0f21b226dcfb7c2dcf81ab117cd18175ca46e8d537bb71ccb65982d/memray-1.17.1-cp311-cp311-macosx_10_14_x86_64.whl", hash = "sha256:a587c942b888d91766f1625c78ac5e92a767e7c2b42e8e4104dee94ec97fbd12", size = 932053 },
    { url = "https://files.pythonhosted.org/packages/b9/8f/2ad0ba415fcc405790e845519e561d28e0d936c33b51fe7226517828f9f0/memray-1.17.1-cp311-cp311-macosx_11_0_arm64.whl", hash = "sha256:122486244f8ad5ea604f37701fb6a976ae0c7e811081eb9342c088729882187c", size = 904091 },
    { url = "https://files.pythonhosted.org/packages/bb/3f/28bdc25e4569727f7de6b30c379cd3c20e421050e734b84d81030eb571d5/memray-1.17.1-cp311-cp311-manylinux_2_12_x86_64.manylinux2010_x86_64.whl", hash = "sha256:aa62f261644e46fd066a16608358f77d6c42980f2d4adc9290338c119cb7804c", size = 8443294 },
    { url = "https://files.pythonhosted.org/packages/d2/06/399bb22b4524c176cd9dcc20591271b35f390e960eb40537a6369630f9a4/memray-1.17.1-cp311-cp311-manylinux_2_17_aarch64.manylinux2014_aarch64.whl", hash = "sha256:d567375f77d876913406312681155602e2c233080aa7cf5878f66b67c1d8a1c3", size = 8070217 },
    { url = "https://files.pythonhosted.org/packages/03/a3/37d4b845997daca428bd57341c37c10c76c39485e9004a7fd5d5031ef5fa/memray-1.17.1-cp311-cp311-manylinux_2_17_i686.manylinux2014_i686.whl", hash = "sha256:0d77e20f57296436d88229e312532055d718f689417c31c8d8f08e1468d7f9f0", size = 8183898 },
    { url = "https://files.pythonhosted.org/packages/b9/76/345f8031e1af0e942bd2b60e19dacbd5efa62856c8b81b9ab67fed88b289/memray-1.17.1-cp311-cp311-manylinux_2_17_x86_64.manylinux2014_x86_64.whl", hash = "sha256:80a28a89afd6c3a0097f0c943714bc85c30948d9c93f71af59f5fca349c8b50f", size = 8450424 },
    { url = "https://files.pythonhosted.org/packages/6a/10/5aa676efb56f8c463d814ac02368cffe288b8ce4ced4323779e5db42b6b1/memray-1.17.1-cp311-cp311-musllinux_1_1_x86_64.whl", hash = "sha256:27e16977a2a3415e5109c9c28625947dd8045ea45c1b01fba264e8efa7d1c946", size = 8410606 },
    { url = "https://files.pythonhosted.org/packages/86/9a/91c7c980b3f36d4a6d01781b41707ecb31a84b8e40c22b5c8b283163e2fe/memray-1.17.1-cp312-cp312-macosx_10_14_x86_64.whl", hash = "sha256:8a06d2852becef461a42d2594c93ea75f61ad032c50f1efdcd34f35e710cec54", size = 931886 },
    { url = "https://files.pythonhosted.org/packages/f9/76/d16247ce51eeff55a819c1807a21af9e9641edd35bdd54d0c63add5859ba/memray-1.17.1-cp312-cp312-macosx_11_0_arm64.whl", hash = "sha256:7a5b18798479f36a6e1823eeb64d9958fdb7ecc022f4dcc740d77237a9fbd52f", size = 901670 },
    { url = "https://files.pythonhosted.org/packages/34/32/e7c6610c7b92146124e30599fb56912b444750e4bf58ee888510826ee94c/memray-1.17.1-cp312-cp312-manylinux_2_12_x86_64.manylinux2010_x86_64.whl", hash = "sha256:7f5da3d080f24f5eab1a9dd91cc6b524dd40accc684231206b5cfa96c2056517", size = 8426161 },
    { url = "https://files.pythonhosted.org/packages/4c/8a/a43f77e3656e0f67294efbddb854d78b5b0e070c6c46e90ca4c54379f6a9/memray-1.17.1-cp312-cp312-manylinux_2_17_aarch64.manylinux2014_aarch64.whl", hash = "sha256:f7a54adcd467b81949e27fe6ddfae832f9b77e7c3f51896b6be08e2236de6409", size = 8020735 },
    { url = "https://files.pythonhosted.org/packages/a7/f6/2f24ea85f082b729559ebfcea198bc55e730b18336975b65648ea964b548/memray-1.17.1-cp312-cp312-manylinux_2_17_i686.manylinux2014_i686.whl", hash = "sha256:222e6a10adb4114ce0297d4d680bbcc42460faf04ef9823032ff3ec76e5d3463", size = 8142126 },
    { url = "https://files.pythonhosted.org/packages/72/41/5e420d26440d0b2258094220644cca1cfeb2bd4d7f0ee9ad231e9c51ac5c/memray-1.17.1-cp312-cp312-manylinux_2_17_x86_64.manylinux2014_x86_64.whl", hash = "sha256:61f1feb60ef26e4b5e2bd0d7ccbb1d4282cdc6057ed55321f86ff909afaa9b4d", size = 8413628 },
    { url = "https://files.pythonhosted.org/packages/6f/0d/c633bd2f9b838568c2343081104feacde50cc005a0738c8bfdbc010cffd2/memray-1.17.1-cp312-cp312-musllinux_1_1_x86_64.whl", hash = "sha256:3f2a4aee9c998dae28cdc63a0fb58a813a6bd2168ef06802577b2ef56507c471", size = 8364212 },
]

[[package]]
name = "mergedeep"
version = "1.3.4"
source = { registry = "https://pypi.org/simple" }
sdist = { url = "https://files.pythonhosted.org/packages/3a/41/580bb4006e3ed0361b8151a01d324fb03f420815446c7def45d02f74c270/mergedeep-1.3.4.tar.gz", hash = "sha256:0096d52e9dad9939c3d975a774666af186eda617e6ca84df4c94dec30004f2a8", size = 4661 }
wheels = [
    { url = "https://files.pythonhosted.org/packages/2c/19/04f9b178c2d8a15b076c8b5140708fa6ffc5601fb6f1e975537072df5b2a/mergedeep-1.3.4-py3-none-any.whl", hash = "sha256:70775750742b25c0d8f36c55aed03d24c3384d17c951b3175d898bd778ef0307", size = 6354 },
]

[[package]]
name = "mkdocs"
version = "1.6.1"
source = { registry = "https://pypi.org/simple" }
dependencies = [
    { name = "click" },
    { name = "colorama", marker = "sys_platform == 'win32'" },
    { name = "ghp-import" },
    { name = "jinja2" },
    { name = "markdown" },
    { name = "markupsafe" },
    { name = "mergedeep" },
    { name = "mkdocs-get-deps" },
    { name = "packaging" },
    { name = "pathspec" },
    { name = "pyyaml" },
    { name = "pyyaml-env-tag" },
    { name = "watchdog" },
]
sdist = { url = "https://files.pythonhosted.org/packages/bc/c6/bbd4f061bd16b378247f12953ffcb04786a618ce5e904b8c5a01a0309061/mkdocs-1.6.1.tar.gz", hash = "sha256:7b432f01d928c084353ab39c57282f29f92136665bdd6abf7c1ec8d822ef86f2", size = 3889159 }
wheels = [
    { url = "https://files.pythonhosted.org/packages/22/5b/dbc6a8cddc9cfa9c4971d59fb12bb8d42e161b7e7f8cc89e49137c5b279c/mkdocs-1.6.1-py3-none-any.whl", hash = "sha256:db91759624d1647f3f34aa0c3f327dd2601beae39a366d6e064c03468d35c20e", size = 3864451 },
]

[[package]]
name = "mkdocs-get-deps"
version = "0.2.0"
source = { registry = "https://pypi.org/simple" }
dependencies = [
    { name = "mergedeep" },
    { name = "platformdirs" },
    { name = "pyyaml" },
]
sdist = { url = "https://files.pythonhosted.org/packages/98/f5/ed29cd50067784976f25ed0ed6fcd3c2ce9eb90650aa3b2796ddf7b6870b/mkdocs_get_deps-0.2.0.tar.gz", hash = "sha256:162b3d129c7fad9b19abfdcb9c1458a651628e4b1dea628ac68790fb3061c60c", size = 10239 }
wheels = [
    { url = "https://files.pythonhosted.org/packages/9f/d4/029f984e8d3f3b6b726bd33cafc473b75e9e44c0f7e80a5b29abc466bdea/mkdocs_get_deps-0.2.0-py3-none-any.whl", hash = "sha256:2bf11d0b133e77a0dd036abeeb06dec8775e46efa526dc70667d8863eefc6134", size = 9521 },
]

[[package]]
name = "mkdocs-git-authors-plugin"
version = "0.9.4"
source = { registry = "https://pypi.org/simple" }
dependencies = [
    { name = "mkdocs" },
]
sdist = { url = "https://files.pythonhosted.org/packages/87/9a/063c4a3688e4669eb2054e4bf6e9cc582f6c1d85674e3f5b836ceff97c3b/mkdocs_git_authors_plugin-0.9.4.tar.gz", hash = "sha256:f5cfaf93d08981ce25591bbaf642051ed168c3886bb96ecd2dca53f0ef1973b8", size = 21914 }
wheels = [
    { url = "https://files.pythonhosted.org/packages/5c/ac/2b5bae4047276fda2bdd14a6d4af59288fb4d5de54151ae4e6ba17611ceb/mkdocs_git_authors_plugin-0.9.4-py3-none-any.whl", hash = "sha256:84b9b56c703841189c64d8ff6947034fe0a9c14a0a8f1f6255edfcfe3a56825f", size = 20752 },
]

[[package]]
name = "mkdocs-git-committers-plugin-2"
version = "2.5.0"
source = { registry = "https://pypi.org/simple" }
dependencies = [
    { name = "gitpython" },
    { name = "mkdocs" },
    { name = "requests" },
]
sdist = { url = "https://files.pythonhosted.org/packages/b4/8a/4ca4fb7d17f66fa709b49744c597204ad03fb3b011c76919564843426f11/mkdocs_git_committers_plugin_2-2.5.0.tar.gz", hash = "sha256:a01f17369e79ca28651681cddf212770e646e6191954bad884ca3067316aae60", size = 15183 }
wheels = [
    { url = "https://files.pythonhosted.org/packages/8e/f5/768590251839a148c188d64779b809bde0e78a306295c18fc29d7fc71ce1/mkdocs_git_committers_plugin_2-2.5.0-py3-none-any.whl", hash = "sha256:1778becf98ccdc5fac809ac7b62cf01d3c67d6e8432723dffbb823307d1193c4", size = 11788 },
]

[[package]]
name = "mkdocs-git-revision-date-localized-plugin"
version = "1.4.5"
source = { registry = "https://pypi.org/simple" }
dependencies = [
    { name = "babel" },
    { name = "gitpython" },
    { name = "mkdocs" },
    { name = "pytz" },
]
sdist = { url = "https://files.pythonhosted.org/packages/3c/93/3987505121a9b596b05c8a38054b587cfe0d78a1a3e92144204f2c45722b/mkdocs_git_revision_date_localized_plugin-1.4.5.tar.gz", hash = "sha256:9e37f1343d314c9cd8f9cbbf117c4bdc1d2d24a0653c5bbd7059d072f2cd0972", size = 450263 }
wheels = [
    { url = "https://files.pythonhosted.org/packages/da/c0/b63cb3008564242a3d1ba7a6dd6dc29d7fb297e65bda93cef655780757af/mkdocs_git_revision_date_localized_plugin-1.4.5-py3-none-any.whl", hash = "sha256:395ae0b9eec565c78a76fffc938b70f52774bf2971245482d31aba47018c5fa9", size = 25284 },
]

[[package]]
name = "mkdocs-material"
version = "9.6.11"
source = { registry = "https://pypi.org/simple" }
dependencies = [
    { name = "babel" },
    { name = "backrefs" },
    { name = "colorama" },
    { name = "jinja2" },
    { name = "markdown" },
    { name = "mkdocs" },
    { name = "mkdocs-material-extensions" },
    { name = "paginate" },
    { name = "pygments" },
    { name = "pymdown-extensions" },
    { name = "requests" },
]
sdist = { url = "https://files.pythonhosted.org/packages/5b/7e/c65e330e99daa5813e7594e57a09219ad041ed631604a72588ec7c11b34b/mkdocs_material-9.6.11.tar.gz", hash = "sha256:0b7f4a0145c5074cdd692e4362d232fb25ef5b23328d0ec1ab287af77cc0deff", size = 3951595 }
wheels = [
    { url = "https://files.pythonhosted.org/packages/19/91/79a15a772151aca0d505f901f6bbd4b85ee1fe54100256a6702056bab121/mkdocs_material-9.6.11-py3-none-any.whl", hash = "sha256:47f21ef9cbf4f0ebdce78a2ceecaa5d413581a55141e4464902224ebbc0b1263", size = 8703720 },
]

[package.optional-dependencies]
recommended = [
    { name = "mkdocs-minify-plugin" },
    { name = "mkdocs-redirects" },
    { name = "mkdocs-rss-plugin" },
]

[[package]]
name = "mkdocs-material-extensions"
version = "1.3.1"
source = { registry = "https://pypi.org/simple" }
sdist = { url = "https://files.pythonhosted.org/packages/79/9b/9b4c96d6593b2a541e1cb8b34899a6d021d208bb357042823d4d2cabdbe7/mkdocs_material_extensions-1.3.1.tar.gz", hash = "sha256:10c9511cea88f568257f960358a467d12b970e1f7b2c0e5fb2bb48cab1928443", size = 11847 }
wheels = [
    { url = "https://files.pythonhosted.org/packages/5b/54/662a4743aa81d9582ee9339d4ffa3c8fd40a4965e033d77b9da9774d3960/mkdocs_material_extensions-1.3.1-py3-none-any.whl", hash = "sha256:adff8b62700b25cb77b53358dad940f3ef973dd6db797907c49e3c2ef3ab4e31", size = 8728 },
]

[[package]]
name = "mkdocs-minify-plugin"
version = "0.8.0"
source = { registry = "https://pypi.org/simple" }
dependencies = [
    { name = "csscompressor" },
    { name = "htmlmin2" },
    { name = "jsmin" },
    { name = "mkdocs" },
]
sdist = { url = "https://files.pythonhosted.org/packages/52/67/fe4b77e7a8ae7628392e28b14122588beaf6078b53eb91c7ed000fd158ac/mkdocs-minify-plugin-0.8.0.tar.gz", hash = "sha256:bc11b78b8120d79e817308e2b11539d790d21445eb63df831e393f76e52e753d", size = 8366 }
wheels = [
    { url = "https://files.pythonhosted.org/packages/1b/cd/2e8d0d92421916e2ea4ff97f10a544a9bd5588eb747556701c983581df13/mkdocs_minify_plugin-0.8.0-py3-none-any.whl", hash = "sha256:5fba1a3f7bd9a2142c9954a6559a57e946587b21f133165ece30ea145c66aee6", size = 6723 },
]

[[package]]
name = "mkdocs-redirects"
version = "1.2.2"
source = { registry = "https://pypi.org/simple" }
dependencies = [
    { name = "mkdocs" },
]
sdist = { url = "https://files.pythonhosted.org/packages/f1/a8/6d44a6cf07e969c7420cb36ab287b0669da636a2044de38a7d2208d5a758/mkdocs_redirects-1.2.2.tar.gz", hash = "sha256:3094981b42ffab29313c2c1b8ac3969861109f58b2dd58c45fc81cd44bfa0095", size = 7162 }
wheels = [
    { url = "https://files.pythonhosted.org/packages/c4/ec/38443b1f2a3821bbcb24e46cd8ba979154417794d54baf949fefde1c2146/mkdocs_redirects-1.2.2-py3-none-any.whl", hash = "sha256:7dbfa5647b79a3589da4401403d69494bd1f4ad03b9c15136720367e1f340ed5", size = 6142 },
]

[[package]]
name = "mkdocs-rss-plugin"
version = "1.17.1"
source = { registry = "https://pypi.org/simple" }
dependencies = [
    { name = "cachecontrol", extra = ["filecache"] },
    { name = "gitpython" },
    { name = "mkdocs" },
    { name = "requests" },
    { name = "tzdata", marker = "sys_platform == 'win32'" },
]
sdist = { url = "https://files.pythonhosted.org/packages/ed/d9/72a2087834a679874c52d9c292c79cb7a6b3a112f00777db6a275645faa5/mkdocs_rss_plugin-1.17.1.tar.gz", hash = "sha256:9371d30afb0eda7288c946a89b419aa7a0b8e212d2219584c2dbd23ece93a991", size = 33950 }
wheels = [
    { url = "https://files.pythonhosted.org/packages/c6/53/387e9ff4e3857cac1a1a1f4d707ca1673c293174fd134de0c25513fb0c49/mkdocs_rss_plugin-1.17.1-py2.py3-none-any.whl", hash = "sha256:ff81f0ece33befd5a0152c196132e15eb93b4b9f7f53644c6d3db8e9a529e186", size = 29970 },
]

[[package]]
name = "mpmath"
version = "1.3.0"
source = { registry = "https://pypi.org/simple" }
sdist = { url = "https://files.pythonhosted.org/packages/e0/47/dd32fa426cc72114383ac549964eecb20ecfd886d1e5ccf5340b55b02f57/mpmath-1.3.0.tar.gz", hash = "sha256:7a28eb2a9774d00c7bc92411c19a89209d5da7c4c9a9e227be8330a23a25b91f", size = 508106 }
wheels = [
    { url = "https://files.pythonhosted.org/packages/43/e3/7d92a15f894aa0c9c4b49b8ee9ac9850d6e63b03c9c32c0367a13ae62209/mpmath-1.3.0-py3-none-any.whl", hash = "sha256:a0b2b9fe80bbcd81a6647ff13108738cfb482d481d826cc0e02f5b35e5c88d2c", size = 536198 },
]

[[package]]
name = "msgpack"
version = "1.1.0"
source = { registry = "https://pypi.org/simple" }
sdist = { url = "https://files.pythonhosted.org/packages/cb/d0/7555686ae7ff5731205df1012ede15dd9d927f6227ea151e901c7406af4f/msgpack-1.1.0.tar.gz", hash = "sha256:dd432ccc2c72b914e4cb77afce64aab761c1137cc698be3984eee260bcb2896e", size = 167260 }
wheels = [
    { url = "https://files.pythonhosted.org/packages/4b/f9/a892a6038c861fa849b11a2bb0502c07bc698ab6ea53359e5771397d883b/msgpack-1.1.0-cp310-cp310-macosx_10_9_universal2.whl", hash = "sha256:7ad442d527a7e358a469faf43fda45aaf4ac3249c8310a82f0ccff9164e5dccd", size = 150428 },
    { url = "https://files.pythonhosted.org/packages/df/7a/d174cc6a3b6bb85556e6a046d3193294a92f9a8e583cdbd46dc8a1d7e7f4/msgpack-1.1.0-cp310-cp310-macosx_10_9_x86_64.whl", hash = "sha256:74bed8f63f8f14d75eec75cf3d04ad581da6b914001b474a5d3cd3372c8cc27d", size = 84131 },
    { url = "https://files.pythonhosted.org/packages/08/52/bf4fbf72f897a23a56b822997a72c16de07d8d56d7bf273242f884055682/msgpack-1.1.0-cp310-cp310-macosx_11_0_arm64.whl", hash = "sha256:914571a2a5b4e7606997e169f64ce53a8b1e06f2cf2c3a7273aa106236d43dd5", size = 81215 },
    { url = "https://files.pythonhosted.org/packages/02/95/dc0044b439b518236aaf012da4677c1b8183ce388411ad1b1e63c32d8979/msgpack-1.1.0-cp310-cp310-manylinux_2_17_aarch64.manylinux2014_aarch64.whl", hash = "sha256:c921af52214dcbb75e6bdf6a661b23c3e6417f00c603dd2070bccb5c3ef499f5", size = 371229 },
    { url = "https://files.pythonhosted.org/packages/ff/75/09081792db60470bef19d9c2be89f024d366b1e1973c197bb59e6aabc647/msgpack-1.1.0-cp310-cp310-manylinux_2_17_x86_64.manylinux2014_x86_64.whl", hash = "sha256:d8ce0b22b890be5d252de90d0e0d119f363012027cf256185fc3d474c44b1b9e", size = 378034 },
    { url = "https://files.pythonhosted.org/packages/32/d3/c152e0c55fead87dd948d4b29879b0f14feeeec92ef1fd2ec21b107c3f49/msgpack-1.1.0-cp310-cp310-manylinux_2_5_i686.manylinux1_i686.manylinux_2_17_i686.manylinux2014_i686.whl", hash = "sha256:73322a6cc57fcee3c0c57c4463d828e9428275fb85a27aa2aa1a92fdc42afd7b", size = 363070 },
    { url = "https://files.pythonhosted.org/packages/d9/2c/82e73506dd55f9e43ac8aa007c9dd088c6f0de2aa19e8f7330e6a65879fc/msgpack-1.1.0-cp310-cp310-musllinux_1_2_aarch64.whl", hash = "sha256:e1f3c3d21f7cf67bcf2da8e494d30a75e4cf60041d98b3f79875afb5b96f3a3f", size = 359863 },
    { url = "https://files.pythonhosted.org/packages/cb/a0/3d093b248837094220e1edc9ec4337de3443b1cfeeb6e0896af8ccc4cc7a/msgpack-1.1.0-cp310-cp310-musllinux_1_2_i686.whl", hash = "sha256:64fc9068d701233effd61b19efb1485587560b66fe57b3e50d29c5d78e7fef68", size = 368166 },
    { url = "https://files.pythonhosted.org/packages/e4/13/7646f14f06838b406cf5a6ddbb7e8dc78b4996d891ab3b93c33d1ccc8678/msgpack-1.1.0-cp310-cp310-musllinux_1_2_x86_64.whl", hash = "sha256:42f754515e0f683f9c79210a5d1cad631ec3d06cea5172214d2176a42e67e19b", size = 370105 },
    { url = "https://files.pythonhosted.org/packages/67/fa/dbbd2443e4578e165192dabbc6a22c0812cda2649261b1264ff515f19f15/msgpack-1.1.0-cp310-cp310-win32.whl", hash = "sha256:3df7e6b05571b3814361e8464f9304c42d2196808e0119f55d0d3e62cd5ea044", size = 68513 },
    { url = "https://files.pythonhosted.org/packages/24/ce/c2c8fbf0ded750cb63cbcbb61bc1f2dfd69e16dca30a8af8ba80ec182dcd/msgpack-1.1.0-cp310-cp310-win_amd64.whl", hash = "sha256:685ec345eefc757a7c8af44a3032734a739f8c45d1b0ac45efc5d8977aa4720f", size = 74687 },
    { url = "https://files.pythonhosted.org/packages/b7/5e/a4c7154ba65d93be91f2f1e55f90e76c5f91ccadc7efc4341e6f04c8647f/msgpack-1.1.0-cp311-cp311-macosx_10_9_universal2.whl", hash = "sha256:3d364a55082fb2a7416f6c63ae383fbd903adb5a6cf78c5b96cc6316dc1cedc7", size = 150803 },
    { url = "https://files.pythonhosted.org/packages/60/c2/687684164698f1d51c41778c838d854965dd284a4b9d3a44beba9265c931/msgpack-1.1.0-cp311-cp311-macosx_10_9_x86_64.whl", hash = "sha256:79ec007767b9b56860e0372085f8504db5d06bd6a327a335449508bbee9648fa", size = 84343 },
    { url = "https://files.pythonhosted.org/packages/42/ae/d3adea9bb4a1342763556078b5765e666f8fdf242e00f3f6657380920972/msgpack-1.1.0-cp311-cp311-macosx_11_0_arm64.whl", hash = "sha256:6ad622bf7756d5a497d5b6836e7fc3752e2dd6f4c648e24b1803f6048596f701", size = 81408 },
    { url = "https://files.pythonhosted.org/packages/dc/17/6313325a6ff40ce9c3207293aee3ba50104aed6c2c1559d20d09e5c1ff54/msgpack-1.1.0-cp311-cp311-manylinux_2_17_aarch64.manylinux2014_aarch64.whl", hash = "sha256:8e59bca908d9ca0de3dc8684f21ebf9a690fe47b6be93236eb40b99af28b6ea6", size = 396096 },
    { url = "https://files.pythonhosted.org/packages/a8/a1/ad7b84b91ab5a324e707f4c9761633e357820b011a01e34ce658c1dda7cc/msgpack-1.1.0-cp311-cp311-manylinux_2_17_x86_64.manylinux2014_x86_64.whl", hash = "sha256:5e1da8f11a3dd397f0a32c76165cf0c4eb95b31013a94f6ecc0b280c05c91b59", size = 403671 },
    { url = "https://files.pythonhosted.org/packages/bb/0b/fd5b7c0b308bbf1831df0ca04ec76fe2f5bf6319833646b0a4bd5e9dc76d/msgpack-1.1.0-cp311-cp311-manylinux_2_5_i686.manylinux1_i686.manylinux_2_17_i686.manylinux2014_i686.whl", hash = "sha256:452aff037287acb1d70a804ffd022b21fa2bb7c46bee884dbc864cc9024128a0", size = 387414 },
    { url = "https://files.pythonhosted.org/packages/f0/03/ff8233b7c6e9929a1f5da3c7860eccd847e2523ca2de0d8ef4878d354cfa/msgpack-1.1.0-cp311-cp311-musllinux_1_2_aarch64.whl", hash = "sha256:8da4bf6d54ceed70e8861f833f83ce0814a2b72102e890cbdfe4b34764cdd66e", size = 383759 },
    { url = "https://files.pythonhosted.org/packages/1f/1b/eb82e1fed5a16dddd9bc75f0854b6e2fe86c0259c4353666d7fab37d39f4/msgpack-1.1.0-cp311-cp311-musllinux_1_2_i686.whl", hash = "sha256:41c991beebf175faf352fb940bf2af9ad1fb77fd25f38d9142053914947cdbf6", size = 394405 },
    { url = "https://files.pythonhosted.org/packages/90/2e/962c6004e373d54ecf33d695fb1402f99b51832631e37c49273cc564ffc5/msgpack-1.1.0-cp311-cp311-musllinux_1_2_x86_64.whl", hash = "sha256:a52a1f3a5af7ba1c9ace055b659189f6c669cf3657095b50f9602af3a3ba0fe5", size = 396041 },
    { url = "https://files.pythonhosted.org/packages/f8/20/6e03342f629474414860c48aeffcc2f7f50ddaf351d95f20c3f1c67399a8/msgpack-1.1.0-cp311-cp311-win32.whl", hash = "sha256:58638690ebd0a06427c5fe1a227bb6b8b9fdc2bd07701bec13c2335c82131a88", size = 68538 },
    { url = "https://files.pythonhosted.org/packages/aa/c4/5a582fc9a87991a3e6f6800e9bb2f3c82972912235eb9539954f3e9997c7/msgpack-1.1.0-cp311-cp311-win_amd64.whl", hash = "sha256:fd2906780f25c8ed5d7b323379f6138524ba793428db5d0e9d226d3fa6aa1788", size = 74871 },
    { url = "https://files.pythonhosted.org/packages/e1/d6/716b7ca1dbde63290d2973d22bbef1b5032ca634c3ff4384a958ec3f093a/msgpack-1.1.0-cp312-cp312-macosx_10_9_universal2.whl", hash = "sha256:d46cf9e3705ea9485687aa4001a76e44748b609d260af21c4ceea7f2212a501d", size = 152421 },
    { url = "https://files.pythonhosted.org/packages/70/da/5312b067f6773429cec2f8f08b021c06af416bba340c912c2ec778539ed6/msgpack-1.1.0-cp312-cp312-macosx_10_9_x86_64.whl", hash = "sha256:5dbad74103df937e1325cc4bfeaf57713be0b4f15e1c2da43ccdd836393e2ea2", size = 85277 },
    { url = "https://files.pythonhosted.org/packages/28/51/da7f3ae4462e8bb98af0d5bdf2707f1b8c65a0d4f496e46b6afb06cbc286/msgpack-1.1.0-cp312-cp312-macosx_11_0_arm64.whl", hash = "sha256:58dfc47f8b102da61e8949708b3eafc3504509a5728f8b4ddef84bd9e16ad420", size = 82222 },
    { url = "https://files.pythonhosted.org/packages/33/af/dc95c4b2a49cff17ce47611ca9ba218198806cad7796c0b01d1e332c86bb/msgpack-1.1.0-cp312-cp312-manylinux_2_17_aarch64.manylinux2014_aarch64.whl", hash = "sha256:4676e5be1b472909b2ee6356ff425ebedf5142427842aa06b4dfd5117d1ca8a2", size = 392971 },
    { url = "https://files.pythonhosted.org/packages/f1/54/65af8de681fa8255402c80eda2a501ba467921d5a7a028c9c22a2c2eedb5/msgpack-1.1.0-cp312-cp312-manylinux_2_17_x86_64.manylinux2014_x86_64.whl", hash = "sha256:17fb65dd0bec285907f68b15734a993ad3fc94332b5bb21b0435846228de1f39", size = 401403 },
    { url = "https://files.pythonhosted.org/packages/97/8c/e333690777bd33919ab7024269dc3c41c76ef5137b211d776fbb404bfead/msgpack-1.1.0-cp312-cp312-manylinux_2_5_i686.manylinux1_i686.manylinux_2_17_i686.manylinux2014_i686.whl", hash = "sha256:a51abd48c6d8ac89e0cfd4fe177c61481aca2d5e7ba42044fd218cfd8ea9899f", size = 385356 },
    { url = "https://files.pythonhosted.org/packages/57/52/406795ba478dc1c890559dd4e89280fa86506608a28ccf3a72fbf45df9f5/msgpack-1.1.0-cp312-cp312-musllinux_1_2_aarch64.whl", hash = "sha256:2137773500afa5494a61b1208619e3871f75f27b03bcfca7b3a7023284140247", size = 383028 },
    { url = "https://files.pythonhosted.org/packages/e7/69/053b6549bf90a3acadcd8232eae03e2fefc87f066a5b9fbb37e2e608859f/msgpack-1.1.0-cp312-cp312-musllinux_1_2_i686.whl", hash = "sha256:398b713459fea610861c8a7b62a6fec1882759f308ae0795b5413ff6a160cf3c", size = 391100 },
    { url = "https://files.pythonhosted.org/packages/23/f0/d4101d4da054f04274995ddc4086c2715d9b93111eb9ed49686c0f7ccc8a/msgpack-1.1.0-cp312-cp312-musllinux_1_2_x86_64.whl", hash = "sha256:06f5fd2f6bb2a7914922d935d3b8bb4a7fff3a9a91cfce6d06c13bc42bec975b", size = 394254 },
    { url = "https://files.pythonhosted.org/packages/1c/12/cf07458f35d0d775ff3a2dc5559fa2e1fcd06c46f1ef510e594ebefdca01/msgpack-1.1.0-cp312-cp312-win32.whl", hash = "sha256:ad33e8400e4ec17ba782f7b9cf868977d867ed784a1f5f2ab46e7ba53b6e1e1b", size = 69085 },
    { url = "https://files.pythonhosted.org/packages/73/80/2708a4641f7d553a63bc934a3eb7214806b5b39d200133ca7f7afb0a53e8/msgpack-1.1.0-cp312-cp312-win_amd64.whl", hash = "sha256:115a7af8ee9e8cddc10f87636767857e7e3717b7a2e97379dc2054712693e90f", size = 75347 },
]

[[package]]
name = "networkx"
version = "3.4.2"
source = { registry = "https://pypi.org/simple" }
sdist = { url = "https://files.pythonhosted.org/packages/fd/1d/06475e1cd5264c0b870ea2cc6fdb3e37177c1e565c43f56ff17a10e3937f/networkx-3.4.2.tar.gz", hash = "sha256:307c3669428c5362aab27c8a1260aa8f47c4e91d3891f48be0141738d8d053e1", size = 2151368 }
wheels = [
    { url = "https://files.pythonhosted.org/packages/b9/54/dd730b32ea14ea797530a4479b2ed46a6fb250f682a9cfb997e968bf0261/networkx-3.4.2-py3-none-any.whl", hash = "sha256:df5d4365b724cf81b8c6a7312509d0c22386097011ad1abe274afd5e9d3bbc5f", size = 1723263 },
]

[[package]]
name = "nodeenv"
version = "1.9.1"
source = { registry = "https://pypi.org/simple" }
sdist = { url = "https://files.pythonhosted.org/packages/43/16/fc88b08840de0e0a72a2f9d8c6bae36be573e475a6326ae854bcc549fc45/nodeenv-1.9.1.tar.gz", hash = "sha256:6ec12890a2dab7946721edbfbcd91f3319c6ccc9aec47be7c7e6b7011ee6645f", size = 47437 }
wheels = [
    { url = "https://files.pythonhosted.org/packages/d2/1d/1b658dbd2b9fa9c4c9f32accbfc0205d532c8c6194dc0f2a4c0428e7128a/nodeenv-1.9.1-py2.py3-none-any.whl", hash = "sha256:ba11c9782d29c27c70ffbdda2d7415098754709be8a7056d79a737cd901155c9", size = 22314 },
]

[[package]]
name = "numpy"
version = "2.2.4"
source = { registry = "https://pypi.org/simple" }
sdist = { url = "https://files.pythonhosted.org/packages/e1/78/31103410a57bc2c2b93a3597340a8119588571f6a4539067546cb9a0bfac/numpy-2.2.4.tar.gz", hash = "sha256:9ba03692a45d3eef66559efe1d1096c4b9b75c0986b5dff5530c378fb8331d4f", size = 20270701 }
wheels = [
    { url = "https://files.pythonhosted.org/packages/04/89/a79e86e5c1433926ed7d60cb267fb64aa578b6101ab645800fd43b4801de/numpy-2.2.4-cp310-cp310-macosx_10_9_x86_64.whl", hash = "sha256:8146f3550d627252269ac42ae660281d673eb6f8b32f113538e0cc2a9aed42b9", size = 21250661 },
    { url = "https://files.pythonhosted.org/packages/79/c2/f50921beb8afd60ed9589ad880332cfefdb805422210d327fb48f12b7a81/numpy-2.2.4-cp310-cp310-macosx_11_0_arm64.whl", hash = "sha256:e642d86b8f956098b564a45e6f6ce68a22c2c97a04f5acd3f221f57b8cb850ae", size = 14389926 },
    { url = "https://files.pythonhosted.org/packages/c7/b9/2c4e96130b0b0f97b0ef4a06d6dae3b39d058b21a5e2fa2decd7fd6b1c8f/numpy-2.2.4-cp310-cp310-macosx_14_0_arm64.whl", hash = "sha256:a84eda42bd12edc36eb5b53bbcc9b406820d3353f1994b6cfe453a33ff101775", size = 5428329 },
    { url = "https://files.pythonhosted.org/packages/7f/a5/3d7094aa898f4fc5c84cdfb26beeae780352d43f5d8bdec966c4393d644c/numpy-2.2.4-cp310-cp310-macosx_14_0_x86_64.whl", hash = "sha256:4ba5054787e89c59c593a4169830ab362ac2bee8a969249dc56e5d7d20ff8df9", size = 6963559 },
    { url = "https://files.pythonhosted.org/packages/4c/22/fb1be710a14434c09080dd4a0acc08939f612ec02efcb04b9e210474782d/numpy-2.2.4-cp310-cp310-manylinux_2_17_aarch64.manylinux2014_aarch64.whl", hash = "sha256:7716e4a9b7af82c06a2543c53ca476fa0b57e4d760481273e09da04b74ee6ee2", size = 14368066 },
    { url = "https://files.pythonhosted.org/packages/c2/07/2e5cc71193e3ef3a219ffcf6ca4858e46ea2be09c026ddd480d596b32867/numpy-2.2.4-cp310-cp310-manylinux_2_17_x86_64.manylinux2014_x86_64.whl", hash = "sha256:adf8c1d66f432ce577d0197dceaac2ac00c0759f573f28516246351c58a85020", size = 16417040 },
    { url = "https://files.pythonhosted.org/packages/1a/97/3b1537776ad9a6d1a41813818343745e8dd928a2916d4c9edcd9a8af1dac/numpy-2.2.4-cp310-cp310-musllinux_1_2_aarch64.whl", hash = "sha256:218f061d2faa73621fa23d6359442b0fc658d5b9a70801373625d958259eaca3", size = 15879862 },
    { url = "https://files.pythonhosted.org/packages/b0/b7/4472f603dd45ef36ff3d8e84e84fe02d9467c78f92cc121633dce6da307b/numpy-2.2.4-cp310-cp310-musllinux_1_2_x86_64.whl", hash = "sha256:df2f57871a96bbc1b69733cd4c51dc33bea66146b8c63cacbfed73eec0883017", size = 18206032 },
    { url = "https://files.pythonhosted.org/packages/0d/bd/6a092963fb82e6c5aa0d0440635827bbb2910da229545473bbb58c537ed3/numpy-2.2.4-cp310-cp310-win32.whl", hash = "sha256:a0258ad1f44f138b791327961caedffbf9612bfa504ab9597157806faa95194a", size = 6608517 },
    { url = "https://files.pythonhosted.org/packages/01/e3/cb04627bc2a1638948bc13e818df26495aa18e20d5be1ed95ab2b10b6847/numpy-2.2.4-cp310-cp310-win_amd64.whl", hash = "sha256:0d54974f9cf14acf49c60f0f7f4084b6579d24d439453d5fc5805d46a165b542", size = 12943498 },
    { url = "https://files.pythonhosted.org/packages/16/fb/09e778ee3a8ea0d4dc8329cca0a9c9e65fed847d08e37eba74cb7ed4b252/numpy-2.2.4-cp311-cp311-macosx_10_9_x86_64.whl", hash = "sha256:e9e0a277bb2eb5d8a7407e14688b85fd8ad628ee4e0c7930415687b6564207a4", size = 21254989 },
    { url = "https://files.pythonhosted.org/packages/a2/0a/1212befdbecab5d80eca3cde47d304cad986ad4eec7d85a42e0b6d2cc2ef/numpy-2.2.4-cp311-cp311-macosx_11_0_arm64.whl", hash = "sha256:9eeea959168ea555e556b8188da5fa7831e21d91ce031e95ce23747b7609f8a4", size = 14425910 },
    { url = "https://files.pythonhosted.org/packages/2b/3e/e7247c1d4f15086bb106c8d43c925b0b2ea20270224f5186fa48d4fb5cbd/numpy-2.2.4-cp311-cp311-macosx_14_0_arm64.whl", hash = "sha256:bd3ad3b0a40e713fc68f99ecfd07124195333f1e689387c180813f0e94309d6f", size = 5426490 },
    { url = "https://files.pythonhosted.org/packages/5d/fa/aa7cd6be51419b894c5787a8a93c3302a1ed4f82d35beb0613ec15bdd0e2/numpy-2.2.4-cp311-cp311-macosx_14_0_x86_64.whl", hash = "sha256:cf28633d64294969c019c6df4ff37f5698e8326db68cc2b66576a51fad634880", size = 6967754 },
    { url = "https://files.pythonhosted.org/packages/d5/ee/96457c943265de9fadeb3d2ffdbab003f7fba13d971084a9876affcda095/numpy-2.2.4-cp311-cp311-manylinux_2_17_aarch64.manylinux2014_aarch64.whl", hash = "sha256:2fa8fa7697ad1646b5c93de1719965844e004fcad23c91228aca1cf0800044a1", size = 14373079 },
    { url = "https://files.pythonhosted.org/packages/c5/5c/ceefca458559f0ccc7a982319f37ed07b0d7b526964ae6cc61f8ad1b6119/numpy-2.2.4-cp311-cp311-manylinux_2_17_x86_64.manylinux2014_x86_64.whl", hash = "sha256:f4162988a360a29af158aeb4a2f4f09ffed6a969c9776f8f3bdee9b06a8ab7e5", size = 16428819 },
    { url = "https://files.pythonhosted.org/packages/22/31/9b2ac8eee99e001eb6add9fa27514ef5e9faf176169057a12860af52704c/numpy-2.2.4-cp311-cp311-musllinux_1_2_aarch64.whl", hash = "sha256:892c10d6a73e0f14935c31229e03325a7b3093fafd6ce0af704be7f894d95687", size = 15881470 },
    { url = "https://files.pythonhosted.org/packages/f0/dc/8569b5f25ff30484b555ad8a3f537e0225d091abec386c9420cf5f7a2976/numpy-2.2.4-cp311-cp311-musllinux_1_2_x86_64.whl", hash = "sha256:db1f1c22173ac1c58db249ae48aa7ead29f534b9a948bc56828337aa84a32ed6", size = 18218144 },
    { url = "https://files.pythonhosted.org/packages/5e/05/463c023a39bdeb9bb43a99e7dee2c664cb68d5bb87d14f92482b9f6011cc/numpy-2.2.4-cp311-cp311-win32.whl", hash = "sha256:ea2bb7e2ae9e37d96835b3576a4fa4b3a97592fbea8ef7c3587078b0068b8f09", size = 6606368 },
    { url = "https://files.pythonhosted.org/packages/8b/72/10c1d2d82101c468a28adc35de6c77b308f288cfd0b88e1070f15b98e00c/numpy-2.2.4-cp311-cp311-win_amd64.whl", hash = "sha256:f7de08cbe5551911886d1ab60de58448c6df0f67d9feb7d1fb21e9875ef95e91", size = 12947526 },
    { url = "https://files.pythonhosted.org/packages/a2/30/182db21d4f2a95904cec1a6f779479ea1ac07c0647f064dea454ec650c42/numpy-2.2.4-cp312-cp312-macosx_10_13_x86_64.whl", hash = "sha256:a7b9084668aa0f64e64bd00d27ba5146ef1c3a8835f3bd912e7a9e01326804c4", size = 20947156 },
    { url = "https://files.pythonhosted.org/packages/24/6d/9483566acfbda6c62c6bc74b6e981c777229d2af93c8eb2469b26ac1b7bc/numpy-2.2.4-cp312-cp312-macosx_11_0_arm64.whl", hash = "sha256:dbe512c511956b893d2dacd007d955a3f03d555ae05cfa3ff1c1ff6df8851854", size = 14133092 },
    { url = "https://files.pythonhosted.org/packages/27/f6/dba8a258acbf9d2bed2525cdcbb9493ef9bae5199d7a9cb92ee7e9b2aea6/numpy-2.2.4-cp312-cp312-macosx_14_0_arm64.whl", hash = "sha256:bb649f8b207ab07caebba230d851b579a3c8711a851d29efe15008e31bb4de24", size = 5163515 },
    { url = "https://files.pythonhosted.org/packages/62/30/82116199d1c249446723c68f2c9da40d7f062551036f50b8c4caa42ae252/numpy-2.2.4-cp312-cp312-macosx_14_0_x86_64.whl", hash = "sha256:f34dc300df798742b3d06515aa2a0aee20941c13579d7a2f2e10af01ae4901ee", size = 6696558 },
    { url = "https://files.pythonhosted.org/packages/0e/b2/54122b3c6df5df3e87582b2e9430f1bdb63af4023c739ba300164c9ae503/numpy-2.2.4-cp312-cp312-manylinux_2_17_aarch64.manylinux2014_aarch64.whl", hash = "sha256:c3f7ac96b16955634e223b579a3e5798df59007ca43e8d451a0e6a50f6bfdfba", size = 14084742 },
    { url = "https://files.pythonhosted.org/packages/02/e2/e2cbb8d634151aab9528ef7b8bab52ee4ab10e076509285602c2a3a686e0/numpy-2.2.4-cp312-cp312-manylinux_2_17_x86_64.manylinux2014_x86_64.whl", hash = "sha256:4f92084defa704deadd4e0a5ab1dc52d8ac9e8a8ef617f3fbb853e79b0ea3592", size = 16134051 },
    { url = "https://files.pythonhosted.org/packages/8e/21/efd47800e4affc993e8be50c1b768de038363dd88865920439ef7b422c60/numpy-2.2.4-cp312-cp312-musllinux_1_2_aarch64.whl", hash = "sha256:7a4e84a6283b36632e2a5b56e121961f6542ab886bc9e12f8f9818b3c266bfbb", size = 15578972 },
    { url = "https://files.pythonhosted.org/packages/04/1e/f8bb88f6157045dd5d9b27ccf433d016981032690969aa5c19e332b138c0/numpy-2.2.4-cp312-cp312-musllinux_1_2_x86_64.whl", hash = "sha256:11c43995255eb4127115956495f43e9343736edb7fcdb0d973defd9de14cd84f", size = 17898106 },
    { url = "https://files.pythonhosted.org/packages/2b/93/df59a5a3897c1f036ae8ff845e45f4081bb06943039ae28a3c1c7c780f22/numpy-2.2.4-cp312-cp312-win32.whl", hash = "sha256:65ef3468b53269eb5fdb3a5c09508c032b793da03251d5f8722b1194f1790c00", size = 6311190 },
    { url = "https://files.pythonhosted.org/packages/46/69/8c4f928741c2a8efa255fdc7e9097527c6dc4e4df147e3cadc5d9357ce85/numpy-2.2.4-cp312-cp312-win_amd64.whl", hash = "sha256:2aad3c17ed2ff455b8eaafe06bcdae0062a1db77cb99f4b9cbb5f4ecb13c5146", size = 12644305 },
    { url = "https://files.pythonhosted.org/packages/b2/5c/f09c33a511aff41a098e6ef3498465d95f6360621034a3d95f47edbc9119/numpy-2.2.4-pp310-pypy310_pp73-macosx_10_15_x86_64.whl", hash = "sha256:7051ee569db5fbac144335e0f3b9c2337e0c8d5c9fee015f259a5bd70772b7e8", size = 21081956 },
    { url = "https://files.pythonhosted.org/packages/ba/30/74c48b3b6494c4b820b7fa1781d441e94d87a08daa5b35d222f06ba41a6f/numpy-2.2.4-pp310-pypy310_pp73-macosx_14_0_x86_64.whl", hash = "sha256:ab2939cd5bec30a7430cbdb2287b63151b77cf9624de0532d629c9a1c59b1d5c", size = 6827143 },
    { url = "https://files.pythonhosted.org/packages/54/f5/ab0d2f48b490535c7a80e05da4a98902b632369efc04f0e47bb31ca97d8f/numpy-2.2.4-pp310-pypy310_pp73-manylinux_2_17_x86_64.manylinux2014_x86_64.whl", hash = "sha256:d0f35b19894a9e08639fd60a1ec1978cb7f5f7f1eace62f38dd36be8aecdef4d", size = 16233350 },
    { url = "https://files.pythonhosted.org/packages/3b/3a/2f6d8c1f8e45d496bca6baaec93208035faeb40d5735c25afac092ec9a12/numpy-2.2.4-pp310-pypy310_pp73-win_amd64.whl", hash = "sha256:b4adfbbc64014976d2f91084915ca4e626fbf2057fb81af209c1a6d776d23e3d", size = 12857565 },
]

[[package]]
name = "onnx"
version = "1.17.0"
source = { registry = "https://pypi.org/simple" }
dependencies = [
    { name = "numpy" },
    { name = "protobuf" },
]
sdist = { url = "https://files.pythonhosted.org/packages/9a/54/0e385c26bf230d223810a9c7d06628d954008a5e5e4b73ee26ef02327282/onnx-1.17.0.tar.gz", hash = "sha256:48ca1a91ff73c1d5e3ea2eef20ae5d0e709bb8a2355ed798ffc2169753013fd3", size = 12165120 }
wheels = [
    { url = "https://files.pythonhosted.org/packages/2e/29/57053ba7787788ac75efb095cfc1ae290436b6d3a26754693cd7ed1b4fac/onnx-1.17.0-cp310-cp310-macosx_12_0_universal2.whl", hash = "sha256:38b5df0eb22012198cdcee527cc5f917f09cce1f88a69248aaca22bd78a7f023", size = 16645616 },
    { url = "https://files.pythonhosted.org/packages/75/0d/831807a18db2a5e8f7813848c59272b904a4ef3939fe4d1288cbce9ea735/onnx-1.17.0-cp310-cp310-manylinux_2_17_aarch64.manylinux2014_aarch64.whl", hash = "sha256:d545335cb49d4d8c47cc803d3a805deb7ad5d9094dc67657d66e568610a36d7d", size = 15908420 },
    { url = "https://files.pythonhosted.org/packages/dd/5b/c4f95dbe652d14aeba9afaceb177e9ffc48ac3c03048dd3f872f26f07e34/onnx-1.17.0-cp310-cp310-manylinux_2_17_x86_64.manylinux2014_x86_64.whl", hash = "sha256:3193a3672fc60f1a18c0f4c93ac81b761bc72fd8a6c2035fa79ff5969f07713e", size = 16046244 },
    { url = "https://files.pythonhosted.org/packages/08/a9/c1f218085043dccc6311460239e253fa6957cf12ee4b0a56b82014938d0b/onnx-1.17.0-cp310-cp310-win32.whl", hash = "sha256:0141c2ce806c474b667b7e4499164227ef594584da432fd5613ec17c1855e311", size = 14423516 },
    { url = "https://files.pythonhosted.org/packages/0e/d3/d26ebf590a65686dde6b27fef32493026c5be9e42083340d947395f93405/onnx-1.17.0-cp310-cp310-win_amd64.whl", hash = "sha256:dfd777d95c158437fda6b34758f0877d15b89cbe9ff45affbedc519b35345cf9", size = 14528496 },
    { url = "https://files.pythonhosted.org/packages/e5/a9/8d1b1d53aec70df53e0f57e9f9fcf47004276539e29230c3d5f1f50719ba/onnx-1.17.0-cp311-cp311-macosx_12_0_universal2.whl", hash = "sha256:d6fc3a03fc0129b8b6ac03f03bc894431ffd77c7d79ec023d0afd667b4d35869", size = 16647991 },
    { url = "https://files.pythonhosted.org/packages/7b/e3/cc80110e5996ca61878f7b4c73c7a286cd88918ff35eacb60dc75ab11ef5/onnx-1.17.0-cp311-cp311-manylinux_2_17_aarch64.manylinux2014_aarch64.whl", hash = "sha256:f01a4b63d4e1d8ec3e2f069e7b798b2955810aa434f7361f01bc8ca08d69cce4", size = 15908949 },
    { url = "https://files.pythonhosted.org/packages/b1/2f/91092557ed478e323a2b4471e2081fdf88d1dd52ae988ceaf7db4e4506ff/onnx-1.17.0-cp311-cp311-manylinux_2_17_x86_64.manylinux2014_x86_64.whl", hash = "sha256:4a183c6178be001bf398260e5ac2c927dc43e7746e8638d6c05c20e321f8c949", size = 16048190 },
    { url = "https://files.pythonhosted.org/packages/ac/59/9ea23fc22d0bb853133f363e6248e31bcbc6c1c90543a3938c00412ac02a/onnx-1.17.0-cp311-cp311-win32.whl", hash = "sha256:081ec43a8b950171767d99075b6b92553901fa429d4bc5eb3ad66b36ef5dbe3a", size = 14424299 },
    { url = "https://files.pythonhosted.org/packages/51/a5/19b0dfcb567b62e7adf1a21b08b23224f0c2d13842aee4d0abc6f07f9cf5/onnx-1.17.0-cp311-cp311-win_amd64.whl", hash = "sha256:95c03e38671785036bb704c30cd2e150825f6ab4763df3a4f1d249da48525957", size = 14529142 },
    { url = "https://files.pythonhosted.org/packages/b4/dd/c416a11a28847fafb0db1bf43381979a0f522eb9107b831058fde012dd56/onnx-1.17.0-cp312-cp312-macosx_12_0_universal2.whl", hash = "sha256:0e906e6a83437de05f8139ea7eaf366bf287f44ae5cc44b2850a30e296421f2f", size = 16651271 },
    { url = "https://files.pythonhosted.org/packages/f0/6c/f040652277f514ecd81b7251841f96caa5538365af7df07f86c6018cda2b/onnx-1.17.0-cp312-cp312-manylinux_2_17_aarch64.manylinux2014_aarch64.whl", hash = "sha256:3d955ba2939878a520a97614bcf2e79c1df71b29203e8ced478fa78c9a9c63c2", size = 15907522 },
    { url = "https://files.pythonhosted.org/packages/3d/7c/67f4952d1b56b3f74a154b97d0dd0630d525923b354db117d04823b8b49b/onnx-1.17.0-cp312-cp312-manylinux_2_17_x86_64.manylinux2014_x86_64.whl", hash = "sha256:4f3fb5cc4e2898ac5312a7dc03a65133dd2abf9a5e520e69afb880a7251ec97a", size = 16046307 },
    { url = "https://files.pythonhosted.org/packages/ae/20/6da11042d2ab870dfb4ce4a6b52354d7651b6b4112038b6d2229ab9904c4/onnx-1.17.0-cp312-cp312-win32.whl", hash = "sha256:317870fca3349d19325a4b7d1b5628f6de3811e9710b1e3665c68b073d0e68d7", size = 14424235 },
    { url = "https://files.pythonhosted.org/packages/35/55/c4d11bee1fdb0c4bd84b4e3562ff811a19b63266816870ae1f95567aa6e1/onnx-1.17.0-cp312-cp312-win_amd64.whl", hash = "sha256:659b8232d627a5460d74fd3c96947ae83db6d03f035ac633e20cd69cfa029227", size = 14530453 },
]

[[package]]
name = "onnxruntime"
version = "1.21.0"
source = { registry = "https://pypi.org/simple" }
dependencies = [
    { name = "coloredlogs" },
    { name = "flatbuffers" },
    { name = "numpy" },
    { name = "packaging" },
    { name = "protobuf" },
    { name = "sympy" },
]
wheels = [
    { url = "https://files.pythonhosted.org/packages/a8/b5/433e46baf8f31a84684f9d3446d8683473706e2810b6171e19beed88ecb9/onnxruntime-1.21.0-cp310-cp310-macosx_13_0_universal2.whl", hash = "sha256:95513c9302bc8dd013d84148dcf3168e782a80cdbf1654eddc948a23147ccd3d", size = 33639595 },
    { url = "https://files.pythonhosted.org/packages/23/78/1ec7358f9c9de82299cb99a1a48bdb871b4180533cfe5900e2ede102668e/onnxruntime-1.21.0-cp310-cp310-manylinux_2_27_aarch64.manylinux_2_28_aarch64.whl", hash = "sha256:635d4ab13ae0f150dd4c6ff8206fd58f1c6600636ecc796f6f0c42e4c918585b", size = 14159036 },
    { url = "https://files.pythonhosted.org/packages/eb/66/fcd3e1201f546c736b0050cb2e889296596ff7862f36bd17027fbef5f24d/onnxruntime-1.21.0-cp310-cp310-manylinux_2_27_x86_64.manylinux_2_28_x86_64.whl", hash = "sha256:7d06bfa0dd5512bd164f25a2bf594b2e7c9eabda6fc064b684924f3e81bdab1b", size = 16000047 },
    { url = "https://files.pythonhosted.org/packages/29/eb/16abd29cdff9cb3237ba13adfafad20048c8f5a4a50b7e4689dd556c58d6/onnxruntime-1.21.0-cp310-cp310-win_amd64.whl", hash = "sha256:b0fc22d219791e0284ee1d9c26724b8ee3fbdea28128ef25d9507ad3b9621f23", size = 11758587 },
    { url = "https://files.pythonhosted.org/packages/df/34/fd780c62b3ec9268224ada4205a5256618553b8cc26d7205d3cf8aafde47/onnxruntime-1.21.0-cp311-cp311-macosx_13_0_universal2.whl", hash = "sha256:8e16f8a79df03919810852fb46ffcc916dc87a9e9c6540a58f20c914c575678c", size = 33644022 },
    { url = "https://files.pythonhosted.org/packages/7b/df/622594b43d1a8644ac4d947f52e34a0e813b3d76a62af34667e343c34e98/onnxruntime-1.21.0-cp311-cp311-manylinux_2_27_aarch64.manylinux_2_28_aarch64.whl", hash = "sha256:7f9156cf6f8ee133d07a751e6518cf6f84ed37fbf8243156bd4a2c4ee6e073c8", size = 14159570 },
    { url = "https://files.pythonhosted.org/packages/f9/49/1e916e8d1d957a1432c1662ef2e94f3e4afab31f6f1888fb80d4da374a5d/onnxruntime-1.21.0-cp311-cp311-manylinux_2_27_x86_64.manylinux_2_28_x86_64.whl", hash = "sha256:8a5d09815a9e209fa0cb20c2985b34ab4daeba7aea94d0f96b8751eb10403201", size = 16001965 },
    { url = "https://files.pythonhosted.org/packages/09/05/15ec0933f8543f85743571da9b3bf4397f71792c9d375f01f61c6019f130/onnxruntime-1.21.0-cp311-cp311-win_amd64.whl", hash = "sha256:1d970dff1e2fa4d9c53f2787b3b7d0005596866e6a31997b41169017d1362dd0", size = 11759373 },
    { url = "https://files.pythonhosted.org/packages/ff/21/593c9bc56002a6d1ea7c2236f4a648e081ec37c8d51db2383a9e83a63325/onnxruntime-1.21.0-cp312-cp312-macosx_13_0_universal2.whl", hash = "sha256:893d67c68ca9e7a58202fa8d96061ed86a5815b0925b5a97aef27b8ba246a20b", size = 33658780 },
    { url = "https://files.pythonhosted.org/packages/4a/b4/33ec675a8ac150478091262824413e5d4acc359e029af87f9152e7c1c092/onnxruntime-1.21.0-cp312-cp312-manylinux_2_27_aarch64.manylinux_2_28_aarch64.whl", hash = "sha256:37b7445c920a96271a8dfa16855e258dc5599235b41c7bbde0d262d55bcc105f", size = 14159975 },
    { url = "https://files.pythonhosted.org/packages/8b/08/eead6895ed83b56711ca6c0d31d82f109401b9937558b425509e497d6fb4/onnxruntime-1.21.0-cp312-cp312-manylinux_2_27_x86_64.manylinux_2_28_x86_64.whl", hash = "sha256:9a04aafb802c1e5573ba4552f8babcb5021b041eb4cfa802c9b7644ca3510eca", size = 16019285 },
    { url = "https://files.pythonhosted.org/packages/77/39/e83d56e3c215713b5263cb4d4f0c69e3964bba11634233d8ae04fc7e6bf3/onnxruntime-1.21.0-cp312-cp312-win_amd64.whl", hash = "sha256:7f801318476cd7003d636a5b392f7a37c08b6c8d2f829773f3c3887029e03f32", size = 11760975 },
]

[[package]]
name = "onnxruntime-directml"
version = "1.21.0"
source = { registry = "https://pypi.org/simple" }
dependencies = [
    { name = "coloredlogs" },
    { name = "flatbuffers" },
    { name = "numpy" },
    { name = "packaging" },
    { name = "protobuf" },
    { name = "sympy" },
]
wheels = [
    { url = "https://files.pythonhosted.org/packages/c6/89/00d8f21a996eb75ebdcdd4f959e189c493bf4916422da82b9bd81643dd42/onnxruntime_directml-1.21.0-cp310-cp310-win_amd64.whl", hash = "sha256:b21df8c8786323eeb2ece8dd670f83d136604bcb2a4f2164d218e94d22a60e05", size = 24031852 },
    { url = "https://files.pythonhosted.org/packages/cf/2f/5d97f4ff8c0057954d4cbef7f4a824385923dafcb7f8b7085f49e47346e4/onnxruntime_directml-1.21.0-cp311-cp311-win_amd64.whl", hash = "sha256:d0f00792b05638d6ecd4dac461ba825056931ae70c041e225a5520de6b529ce0", size = 24031986 },
    { url = "https://files.pythonhosted.org/packages/3d/b2/5a295f923dda180843e3b1191e224a95fd4785434ad010ab7d1b06c997be/onnxruntime_directml-1.21.0-cp312-cp312-win_amd64.whl", hash = "sha256:f12754449836885bec920a040563e95aea989efbddd6df0cbf1cf56c7066de14", size = 24032644 },
]

[[package]]
name = "onnxruntime-gpu"
version = "1.21.0"
source = { registry = "https://pypi.org/simple" }
dependencies = [
    { name = "coloredlogs" },
    { name = "flatbuffers" },
    { name = "numpy" },
    { name = "packaging" },
    { name = "protobuf" },
    { name = "sympy" },
]
wheels = [
    { url = "https://files.pythonhosted.org/packages/18/4a/f717f2029fcd3314578310668df5e254fbc5aa57188af5da7c6d66e1bd5b/onnxruntime_gpu-1.21.0-cp310-cp310-manylinux_2_27_x86_64.manylinux_2_28_x86_64.whl", hash = "sha256:bb9428bf56d822db9d423ab88ff0a439aa9192db711b45160650745cb7bc9bbd", size = 280811432 },
    { url = "https://files.pythonhosted.org/packages/0e/1d/c435b8dcc980525f2bbaba70ecc3f4a82b5d2a4347cc8281660db67541d1/onnxruntime_gpu-1.21.0-cp310-cp310-win_amd64.whl", hash = "sha256:31ea762c03a972ad0807d1cacda7702ea686731119f8ab9132be8b3a9ef3eae0", size = 213079322 },
    { url = "https://files.pythonhosted.org/packages/12/70/b757318f06fdaf79ead304bb2af090f3d8dfede04e1199d112097e617457/onnxruntime_gpu-1.21.0-cp311-cp311-manylinux_2_27_x86_64.manylinux_2_28_x86_64.whl", hash = "sha256:e90a43d9d5449057fcc01298cec03b56b4a3effdc3c24dcaba3ba130527891e4", size = 280808894 },
    { url = "https://files.pythonhosted.org/packages/3b/42/a6ac2f9adc2a16cce9cc5f9adbc72c49f484f5af9eac2174dd60a0f7549e/onnxruntime_gpu-1.21.0-cp311-cp311-win_amd64.whl", hash = "sha256:fc9b3a06f219f3ef089ca59acd455c6e78cffff082f23eb1588e78ca8ee22a62", size = 213081204 },
    { url = "https://files.pythonhosted.org/packages/ca/c1/4e469d129ad950fa9f2580347552128a72b2263443f365e3b5a036069afa/onnxruntime_gpu-1.21.0-cp312-cp312-manylinux_2_27_x86_64.manylinux_2_28_x86_64.whl", hash = "sha256:3008c9bcd89060db5e9a9985eb940e456c41bb36493ac171c794b587ea4585ed", size = 280811594 },
    { url = "https://files.pythonhosted.org/packages/39/fe/095e36b84acd7573de180cece6e5b45fc7403a8f4a015501fbc249769957/onnxruntime_gpu-1.21.0-cp312-cp312-win_amd64.whl", hash = "sha256:cfa269be3f5b321d5923a2d3eca3487efdd30dfce95122fe25fea879009f35ea", size = 213081231 },
]

[[package]]
name = "openai"
version = "1.75.0"
source = { registry = "https://pypi.org/simple" }
dependencies = [
    { name = "anyio" },
    { name = "distro" },
    { name = "httpx" },
    { name = "jiter" },
    { name = "pydantic" },
    { name = "sniffio" },
    { name = "tqdm" },
    { name = "typing-extensions" },
]
sdist = { url = "https://files.pythonhosted.org/packages/99/b1/318f5d4c482f19c5fcbcde190801bfaaaec23413cda0b88a29f6897448ff/openai-1.75.0.tar.gz", hash = "sha256:fb3ea907efbdb1bcfd0c44507ad9c961afd7dce3147292b54505ecfd17be8fd1", size = 429492 }
wheels = [
    { url = "https://files.pythonhosted.org/packages/80/9a/f34f163294345f123673ed03e77c33dee2534f3ac1f9d18120384457304d/openai-1.75.0-py3-none-any.whl", hash = "sha256:fe6f932d2ded3b429ff67cc9ad118c71327db32eb9d32dd723de3acfca337125", size = 646972 },
]

[[package]]
name = "opencv-python"
version = "4.11.0.86"
source = { registry = "https://pypi.org/simple" }
dependencies = [
    { name = "numpy" },
]
sdist = { url = "https://files.pythonhosted.org/packages/17/06/68c27a523103dad5837dc5b87e71285280c4f098c60e4fe8a8db6486ab09/opencv-python-4.11.0.86.tar.gz", hash = "sha256:03d60ccae62304860d232272e4a4fda93c39d595780cb40b161b310244b736a4", size = 95171956 }
wheels = [
    { url = "https://files.pythonhosted.org/packages/05/4d/53b30a2a3ac1f75f65a59eb29cf2ee7207ce64867db47036ad61743d5a23/opencv_python-4.11.0.86-cp37-abi3-macosx_13_0_arm64.whl", hash = "sha256:432f67c223f1dc2824f5e73cdfcd9db0efc8710647d4e813012195dc9122a52a", size = 37326322 },
    { url = "https://files.pythonhosted.org/packages/3b/84/0a67490741867eacdfa37bc18df96e08a9d579583b419010d7f3da8ff503/opencv_python-4.11.0.86-cp37-abi3-macosx_13_0_x86_64.whl", hash = "sha256:9d05ef13d23fe97f575153558653e2d6e87103995d54e6a35db3f282fe1f9c66", size = 56723197 },
    { url = "https://files.pythonhosted.org/packages/f3/bd/29c126788da65c1fb2b5fb621b7fed0ed5f9122aa22a0868c5e2c15c6d23/opencv_python-4.11.0.86-cp37-abi3-manylinux_2_17_aarch64.manylinux2014_aarch64.whl", hash = "sha256:1b92ae2c8852208817e6776ba1ea0d6b1e0a1b5431e971a2a0ddd2a8cc398202", size = 42230439 },
    { url = "https://files.pythonhosted.org/packages/2c/8b/90eb44a40476fa0e71e05a0283947cfd74a5d36121a11d926ad6f3193cc4/opencv_python-4.11.0.86-cp37-abi3-manylinux_2_17_x86_64.manylinux2014_x86_64.whl", hash = "sha256:6b02611523803495003bd87362db3e1d2a0454a6a63025dc6658a9830570aa0d", size = 62986597 },
    { url = "https://files.pythonhosted.org/packages/fb/d7/1d5941a9dde095468b288d989ff6539dd69cd429dbf1b9e839013d21b6f0/opencv_python-4.11.0.86-cp37-abi3-win32.whl", hash = "sha256:810549cb2a4aedaa84ad9a1c92fbfdfc14090e2749cedf2c1589ad8359aa169b", size = 29384337 },
    { url = "https://files.pythonhosted.org/packages/a4/7d/f1c30a92854540bf789e9cd5dde7ef49bbe63f855b85a2e6b3db8135c591/opencv_python-4.11.0.86-cp37-abi3-win_amd64.whl", hash = "sha256:085ad9b77c18853ea66283e98affefe2de8cc4c1f43eda4c100cf9b2721142ec", size = 39488044 },
]

[[package]]
name = "opencv-python-headless"
version = "4.11.0.86"
source = { registry = "https://pypi.org/simple" }
dependencies = [
    { name = "numpy" },
]
sdist = { url = "https://files.pythonhosted.org/packages/36/2f/5b2b3ba52c864848885ba988f24b7f105052f68da9ab0e693cc7c25b0b30/opencv-python-headless-4.11.0.86.tar.gz", hash = "sha256:996eb282ca4b43ec6a3972414de0e2331f5d9cda2b41091a49739c19fb843798", size = 95177929 }
wheels = [
    { url = "https://files.pythonhosted.org/packages/dc/53/2c50afa0b1e05ecdb4603818e85f7d174e683d874ef63a6abe3ac92220c8/opencv_python_headless-4.11.0.86-cp37-abi3-macosx_13_0_arm64.whl", hash = "sha256:48128188ade4a7e517237c8e1e11a9cdf5c282761473383e77beb875bb1e61ca", size = 37326460 },
    { url = "https://files.pythonhosted.org/packages/3b/43/68555327df94bb9b59a1fd645f63fafb0762515344d2046698762fc19d58/opencv_python_headless-4.11.0.86-cp37-abi3-macosx_13_0_x86_64.whl", hash = "sha256:a66c1b286a9de872c343ee7c3553b084244299714ebb50fbdcd76f07ebbe6c81", size = 56723330 },
    { url = "https://files.pythonhosted.org/packages/45/be/1438ce43ebe65317344a87e4b150865c5585f4c0db880a34cdae5ac46881/opencv_python_headless-4.11.0.86-cp37-abi3-manylinux_2_17_aarch64.manylinux2014_aarch64.whl", hash = "sha256:6efabcaa9df731f29e5ea9051776715b1bdd1845d7c9530065c7951d2a2899eb", size = 29487060 },
    { url = "https://files.pythonhosted.org/packages/dd/5c/c139a7876099916879609372bfa513b7f1257f7f1a908b0bdc1c2328241b/opencv_python_headless-4.11.0.86-cp37-abi3-manylinux_2_17_x86_64.manylinux2014_x86_64.whl", hash = "sha256:0e0a27c19dd1f40ddff94976cfe43066fbbe9dfbb2ec1907d66c19caef42a57b", size = 49969856 },
    { url = "https://files.pythonhosted.org/packages/95/dd/ed1191c9dc91abcc9f752b499b7928aacabf10567bb2c2535944d848af18/opencv_python_headless-4.11.0.86-cp37-abi3-win32.whl", hash = "sha256:f447d8acbb0b6f2808da71fddd29c1cdd448d2bc98f72d9bb78a7a898fc9621b", size = 29324425 },
    { url = "https://files.pythonhosted.org/packages/86/8a/69176a64335aed183529207ba8bc3d329c2999d852b4f3818027203f50e6/opencv_python_headless-4.11.0.86-cp37-abi3-win_amd64.whl", hash = "sha256:6c304df9caa7a6a5710b91709dd4786bf20a74d57672b3c31f7033cc638174ca", size = 39402386 },
]

[[package]]
name = "orjson"
version = "3.10.16"
source = { registry = "https://pypi.org/simple" }
sdist = { url = "https://files.pythonhosted.org/packages/98/c7/03913cc4332174071950acf5b0735463e3f63760c80585ef369270c2b372/orjson-3.10.16.tar.gz", hash = "sha256:d2aaa5c495e11d17b9b93205f5fa196737ee3202f000aaebf028dc9a73750f10", size = 5410415 }
wheels = [
    { url = "https://files.pythonhosted.org/packages/9d/a6/22cb9b03baf167bc2d659c9e74d7580147f36e6a155e633801badfd5a74d/orjson-3.10.16-cp310-cp310-macosx_10_15_x86_64.macosx_11_0_arm64.macosx_10_15_universal2.whl", hash = "sha256:4cb473b8e79154fa778fb56d2d73763d977be3dcc140587e07dbc545bbfc38f8", size = 249179 },
    { url = "https://files.pythonhosted.org/packages/d7/ce/3e68cc33020a6ebd8f359b8628b69d2132cd84fea68155c33057e502ee51/orjson-3.10.16-cp310-cp310-manylinux_2_17_aarch64.manylinux2014_aarch64.whl", hash = "sha256:622a8e85eeec1948690409a19ca1c7d9fd8ff116f4861d261e6ae2094fe59a00", size = 138510 },
    { url = "https://files.pythonhosted.org/packages/dc/12/63bee7764ce12052f7c1a1393ce7f26dc392c93081eb8754dd3dce9b7c6b/orjson-3.10.16-cp310-cp310-manylinux_2_17_armv7l.manylinux2014_armv7l.whl", hash = "sha256:c682d852d0ce77613993dc967e90e151899fe2d8e71c20e9be164080f468e370", size = 132373 },
    { url = "https://files.pythonhosted.org/packages/b3/d5/2998c2f319adcd572f2b03ba2083e8176863d1055d8d713683ddcf927b71/orjson-3.10.16-cp310-cp310-manylinux_2_17_i686.manylinux2014_i686.whl", hash = "sha256:8c520ae736acd2e32df193bcff73491e64c936f3e44a2916b548da048a48b46b", size = 136774 },
    { url = "https://files.pythonhosted.org/packages/00/03/88c236ae307bd0604623204d4a835e15fbf9c75b8535c8f13ef45abd413f/orjson-3.10.16-cp310-cp310-manylinux_2_17_ppc64le.manylinux2014_ppc64le.whl", hash = "sha256:134f87c76bfae00f2094d85cfab261b289b76d78c6da8a7a3b3c09d362fd1e06", size = 138030 },
    { url = "https://files.pythonhosted.org/packages/66/ba/3e256ddfeb364f98fd6ac65774844090d356158b2d1de8998db2bf984503/orjson-3.10.16-cp310-cp310-manylinux_2_17_s390x.manylinux2014_s390x.whl", hash = "sha256:b59afde79563e2cf37cfe62ee3b71c063fd5546c8e662d7fcfc2a3d5031a5c4c", size = 142677 },
    { url = "https://files.pythonhosted.org/packages/2c/71/73a1214bd27baa2ea5184fff4aa6193a114dfb0aa5663dad48fe63e8cd29/orjson-3.10.16-cp310-cp310-manylinux_2_17_x86_64.manylinux2014_x86_64.whl", hash = "sha256:113602f8241daaff05d6fad25bd481d54c42d8d72ef4c831bb3ab682a54d9e15", size = 132798 },
    { url = "https://files.pythonhosted.org/packages/53/ac/0b2f41c0a1e8c095439d0fab3b33103cf41a39be8e6aa2c56298a6034259/orjson-3.10.16-cp310-cp310-musllinux_1_2_aarch64.whl", hash = "sha256:4fc0077d101f8fab4031e6554fc17b4c2ad8fdbc56ee64a727f3c95b379e31da", size = 135450 },
    { url = "https://files.pythonhosted.org/packages/d9/ca/7524c7b0bc815d426ca134dab54cad519802287b808a3846b047a5b2b7a3/orjson-3.10.16-cp310-cp310-musllinux_1_2_armv7l.whl", hash = "sha256:9c6bf6ff180cd69e93f3f50380224218cfab79953a868ea3908430bcfaf9cb5e", size = 412356 },
    { url = "https://files.pythonhosted.org/packages/05/1d/3ae2367c255276bf16ff7e1b210dd0af18bc8da20c4e4295755fc7de1268/orjson-3.10.16-cp310-cp310-musllinux_1_2_i686.whl", hash = "sha256:5673eadfa952f95a7cd76418ff189df11b0a9c34b1995dff43a6fdbce5d63bf4", size = 152769 },
    { url = "https://files.pythonhosted.org/packages/d3/2d/8eb10b6b1d30bb69c35feb15e5ba5ac82466cf743d562e3e8047540efd2f/orjson-3.10.16-cp310-cp310-musllinux_1_2_x86_64.whl", hash = "sha256:5fe638a423d852b0ae1e1a79895851696cb0d9fa0946fdbfd5da5072d9bb9551", size = 137223 },
    { url = "https://files.pythonhosted.org/packages/47/42/f043717930cb2de5fbebe47f308f101bed9ec2b3580b1f99c8284b2f5fe8/orjson-3.10.16-cp310-cp310-win32.whl", hash = "sha256:33af58f479b3c6435ab8f8b57999874b4b40c804c7a36b5cc6b54d8f28e1d3dd", size = 141734 },
    { url = "https://files.pythonhosted.org/packages/67/99/795ad7282b425b9fddcfb8a31bded5dcf84dba78ecb1e7ae716e84e794da/orjson-3.10.16-cp310-cp310-win_amd64.whl", hash = "sha256:0338356b3f56d71293c583350af26f053017071836b07e064e92819ecf1aa055", size = 133779 },
    { url = "https://files.pythonhosted.org/packages/97/29/43f91a5512b5d2535594438eb41c5357865fd5e64dec745d90a588820c75/orjson-3.10.16-cp311-cp311-macosx_10_15_x86_64.macosx_11_0_arm64.macosx_10_15_universal2.whl", hash = "sha256:44fcbe1a1884f8bc9e2e863168b0f84230c3d634afe41c678637d2728ea8e739", size = 249180 },
    { url = "https://files.pythonhosted.org/packages/0c/36/2a72d55e266473c19a86d97b7363bb8bf558ab450f75205689a287d5ce61/orjson-3.10.16-cp311-cp311-manylinux_2_17_aarch64.manylinux2014_aarch64.whl", hash = "sha256:78177bf0a9d0192e0b34c3d78bcff7fe21d1b5d84aeb5ebdfe0dbe637b885225", size = 138510 },
    { url = "https://files.pythonhosted.org/packages/bb/ad/f86d6f55c1a68b57ff6ea7966bce5f4e5163f2e526ddb7db9fc3c2c8d1c4/orjson-3.10.16-cp311-cp311-manylinux_2_17_armv7l.manylinux2014_armv7l.whl", hash = "sha256:12824073a010a754bb27330cad21d6e9b98374f497f391b8707752b96f72e741", size = 132373 },
    { url = "https://files.pythonhosted.org/packages/5e/8b/d18f2711493a809f3082a88fda89342bc8e16767743b909cd3c34989fba3/orjson-3.10.16-cp311-cp311-manylinux_2_17_i686.manylinux2014_i686.whl", hash = "sha256:ddd41007e56284e9867864aa2f29f3136bb1dd19a49ca43c0b4eda22a579cf53", size = 136773 },
    { url = "https://files.pythonhosted.org/packages/a1/dc/ce025f002f8e0749e3f057c4d773a4d4de32b7b4c1fc5a50b429e7532586/orjson-3.10.16-cp311-cp311-manylinux_2_17_ppc64le.manylinux2014_ppc64le.whl", hash = "sha256:0877c4d35de639645de83666458ca1f12560d9fa7aa9b25d8bb8f52f61627d14", size = 138029 },
    { url = "https://files.pythonhosted.org/packages/0e/1b/cf9df85852b91160029d9f26014230366a2b4deb8cc51fabe68e250a8c1a/orjson-3.10.16-cp311-cp311-manylinux_2_17_s390x.manylinux2014_s390x.whl", hash = "sha256:9a09a539e9cc3beead3e7107093b4ac176d015bec64f811afb5965fce077a03c", size = 142677 },
    { url = "https://files.pythonhosted.org/packages/92/18/5b1e1e995bffad49dc4311a0bdfd874bc6f135fd20f0e1f671adc2c9910e/orjson-3.10.16-cp311-cp311-manylinux_2_17_x86_64.manylinux2014_x86_64.whl", hash = "sha256:31b98bc9b40610fec971d9a4d67bb2ed02eec0a8ae35f8ccd2086320c28526ca", size = 132800 },
    { url = "https://files.pythonhosted.org/packages/d6/eb/467f25b580e942fcca1344adef40633b7f05ac44a65a63fc913f9a805d58/orjson-3.10.16-cp311-cp311-musllinux_1_2_aarch64.whl", hash = "sha256:0ce243f5a8739f3a18830bc62dc2e05b69a7545bafd3e3249f86668b2bcd8e50", size = 135451 },
    { url = "https://files.pythonhosted.org/packages/8d/4b/9d10888038975cb375982e9339d9495bac382d5c976c500b8d6f2c8e2e4e/orjson-3.10.16-cp311-cp311-musllinux_1_2_armv7l.whl", hash = "sha256:64792c0025bae049b3074c6abe0cf06f23c8e9f5a445f4bab31dc5ca23dbf9e1", size = 412358 },
    { url = "https://files.pythonhosted.org/packages/3b/e2/cfbcfcc4fbe619e0ca9bdbbfccb2d62b540bbfe41e0ee77d44a628594f59/orjson-3.10.16-cp311-cp311-musllinux_1_2_i686.whl", hash = "sha256:ea53f7e68eec718b8e17e942f7ca56c6bd43562eb19db3f22d90d75e13f0431d", size = 152772 },
    { url = "https://files.pythonhosted.org/packages/b9/d6/627a1b00569be46173007c11dde3da4618c9bfe18409325b0e3e2a82fe29/orjson-3.10.16-cp311-cp311-musllinux_1_2_x86_64.whl", hash = "sha256:a741ba1a9488c92227711bde8c8c2b63d7d3816883268c808fbeada00400c164", size = 137225 },
    { url = "https://files.pythonhosted.org/packages/0a/7b/a73c67b505021af845b9f05c7c848793258ea141fa2058b52dd9b067c2b4/orjson-3.10.16-cp311-cp311-win32.whl", hash = "sha256:c7ed2c61bb8226384c3fdf1fb01c51b47b03e3f4536c985078cccc2fd19f1619", size = 141733 },
    { url = "https://files.pythonhosted.org/packages/f4/22/5e8217c48d68c0adbfb181e749d6a733761074e598b083c69a1383d18147/orjson-3.10.16-cp311-cp311-win_amd64.whl", hash = "sha256:cd67d8b3e0e56222a2e7b7f7da9031e30ecd1fe251c023340b9f12caca85ab60", size = 133784 },
    { url = "https://files.pythonhosted.org/packages/5d/15/67ce9d4c959c83f112542222ea3b9209c1d424231d71d74c4890ea0acd2b/orjson-3.10.16-cp312-cp312-macosx_10_15_x86_64.macosx_11_0_arm64.macosx_10_15_universal2.whl", hash = "sha256:6d3444abbfa71ba21bb042caa4b062535b122248259fdb9deea567969140abca", size = 249325 },
    { url = "https://files.pythonhosted.org/packages/da/2c/1426b06f30a1b9ada74b6f512c1ddf9d2760f53f61cdb59efeb9ad342133/orjson-3.10.16-cp312-cp312-macosx_15_0_arm64.whl", hash = "sha256:30245c08d818fdcaa48b7d5b81499b8cae09acabb216fe61ca619876b128e184", size = 133621 },
    { url = "https://files.pythonhosted.org/packages/9e/88/18d26130954bc73bee3be10f95371ea1dfb8679e0e2c46b0f6d8c6289402/orjson-3.10.16-cp312-cp312-manylinux_2_17_aarch64.manylinux2014_aarch64.whl", hash = "sha256:a0ba1d0baa71bf7579a4ccdcf503e6f3098ef9542106a0eca82395898c8a500a", size = 138270 },
    { url = "https://files.pythonhosted.org/packages/4f/f9/6d8b64fcd58fae072e80ee7981be8ba0d7c26ace954e5cd1d027fc80518f/orjson-3.10.16-cp312-cp312-manylinux_2_17_armv7l.manylinux2014_armv7l.whl", hash = "sha256:eb0beefa5ef3af8845f3a69ff2a4aa62529b5acec1cfe5f8a6b4141033fd46ef", size = 132346 },
    { url = "https://files.pythonhosted.org/packages/16/3f/2513fd5bc786f40cd12af569c23cae6381aeddbefeed2a98f0a666eb5d0d/orjson-3.10.16-cp312-cp312-manylinux_2_17_i686.manylinux2014_i686.whl", hash = "sha256:6daa0e1c9bf2e030e93c98394de94506f2a4d12e1e9dadd7c53d5e44d0f9628e", size = 136845 },
    { url = "https://files.pythonhosted.org/packages/6d/42/b0e7b36720f5ab722b48e8ccf06514d4f769358dd73c51abd8728ef58d0b/orjson-3.10.16-cp312-cp312-manylinux_2_17_ppc64le.manylinux2014_ppc64le.whl", hash = "sha256:9da9019afb21e02410ef600e56666652b73eb3e4d213a0ec919ff391a7dd52aa", size = 138078 },
    { url = "https://files.pythonhosted.org/packages/a3/a8/d220afb8a439604be74fc755dbc740bded5ed14745ca536b304ed32eb18a/orjson-3.10.16-cp312-cp312-manylinux_2_17_s390x.manylinux2014_s390x.whl", hash = "sha256:daeb3a1ee17b69981d3aae30c3b4e786b0f8c9e6c71f2b48f1aef934f63f38f4", size = 142712 },
    { url = "https://files.pythonhosted.org/packages/8c/88/7e41e9883c00f84f92fe357a8371edae816d9d7ef39c67b5106960c20389/orjson-3.10.16-cp312-cp312-manylinux_2_17_x86_64.manylinux2014_x86_64.whl", hash = "sha256:80fed80eaf0e20a31942ae5d0728849862446512769692474be5e6b73123a23b", size = 133136 },
    { url = "https://files.pythonhosted.org/packages/e9/ca/61116095307ad0be828ea26093febaf59e38596d84a9c8d765c3c5e4934f/orjson-3.10.16-cp312-cp312-musllinux_1_2_aarch64.whl", hash = "sha256:73390ed838f03764540a7bdc4071fe0123914c2cc02fb6abf35182d5fd1b7a42", size = 135258 },
    { url = "https://files.pythonhosted.org/packages/dc/1b/09493cf7d801505f094c9295f79c98c1e0af2ac01c7ed8d25b30fcb19ada/orjson-3.10.16-cp312-cp312-musllinux_1_2_armv7l.whl", hash = "sha256:a22bba012a0c94ec02a7768953020ab0d3e2b884760f859176343a36c01adf87", size = 412326 },
    { url = "https://files.pythonhosted.org/packages/ea/02/125d7bbd7f7a500190ddc8ae5d2d3c39d87ed3ed28f5b37cfe76962c678d/orjson-3.10.16-cp312-cp312-musllinux_1_2_i686.whl", hash = "sha256:5385bbfdbc90ff5b2635b7e6bebf259652db00a92b5e3c45b616df75b9058e88", size = 152800 },
    { url = "https://files.pythonhosted.org/packages/f9/09/7658a9e3e793d5b3b00598023e0fb6935d0e7bbb8ff72311c5415a8ce677/orjson-3.10.16-cp312-cp312-musllinux_1_2_x86_64.whl", hash = "sha256:02c6279016346e774dd92625d46c6c40db687b8a0d685aadb91e26e46cc33e1e", size = 137516 },
    { url = "https://files.pythonhosted.org/packages/29/87/32b7a4831e909d347278101a48d4cf9f3f25901b2295e7709df1651f65a1/orjson-3.10.16-cp312-cp312-win32.whl", hash = "sha256:7ca55097a11426db80f79378e873a8c51f4dde9ffc22de44850f9696b7eb0e8c", size = 141759 },
    { url = "https://files.pythonhosted.org/packages/35/ce/81a27e7b439b807bd393585271364cdddf50dc281fc57c4feef7ccb186a6/orjson-3.10.16-cp312-cp312-win_amd64.whl", hash = "sha256:86d127efdd3f9bf5f04809b70faca1e6836556ea3cc46e662b44dab3fe71f3d6", size = 133944 },
]

[[package]]
name = "packaging"
version = "24.2"
source = { registry = "https://pypi.org/simple" }
sdist = { url = "https://files.pythonhosted.org/packages/d0/63/68dbb6eb2de9cb10ee4c9c14a0148804425e13c4fb20d61cce69f53106da/packaging-24.2.tar.gz", hash = "sha256:c228a6dc5e932d346bc5739379109d49e8853dd8223571c7c5b55260edc0b97f", size = 163950 }
wheels = [
    { url = "https://files.pythonhosted.org/packages/88/ef/eb23f262cca3c0c4eb7ab1933c3b1f03d021f2c48f54763065b6f0e321be/packaging-24.2-py3-none-any.whl", hash = "sha256:09abb1bccd265c01f4a3aa3f7a7db064b36514d2cba19a2f694fe6150451a759", size = 65451 },
]

[[package]]
name = "paginate"
version = "0.5.7"
source = { registry = "https://pypi.org/simple" }
sdist = { url = "https://files.pythonhosted.org/packages/ec/46/68dde5b6bc00c1296ec6466ab27dddede6aec9af1b99090e1107091b3b84/paginate-0.5.7.tar.gz", hash = "sha256:22bd083ab41e1a8b4f3690544afb2c60c25e5c9a63a30fa2f483f6c60c8e5945", size = 19252 }
wheels = [
    { url = "https://files.pythonhosted.org/packages/90/96/04b8e52da071d28f5e21a805b19cb9390aa17a47462ac87f5e2696b9566d/paginate-0.5.7-py2.py3-none-any.whl", hash = "sha256:b885e2af73abcf01d9559fd5216b57ef722f8c42affbb63942377668e35c7591", size = 13746 },
]

[[package]]
name = "pathspec"
version = "0.12.1"
source = { registry = "https://pypi.org/simple" }
sdist = { url = "https://files.pythonhosted.org/packages/ca/bc/f35b8446f4531a7cb215605d100cd88b7ac6f44ab3fc94870c120ab3adbf/pathspec-0.12.1.tar.gz", hash = "sha256:a482d51503a1ab33b1c67a6c3813a26953dbdc71c31dacaef9a838c4e29f5712", size = 51043 }
wheels = [
    { url = "https://files.pythonhosted.org/packages/cc/20/ff623b09d963f88bfde16306a54e12ee5ea43e9b597108672ff3a408aad6/pathspec-0.12.1-py3-none-any.whl", hash = "sha256:a0d503e138a4c123b27490a4f7beda6a01c6f288df0e4a8b79c7eb0dc7b4cc08", size = 31191 },
]

[[package]]
name = "pdfminer-six"
version = "20250416"
source = { registry = "https://pypi.org/simple" }
dependencies = [
    { name = "charset-normalizer" },
    { name = "cryptography" },
]
sdist = { url = "https://files.pythonhosted.org/packages/a8/27/1a99ce4cfce829bb91040f82a53f33b33fec4e070d2b9c1b45f6796cd8dc/pdfminer_six-20250416.tar.gz", hash = "sha256:30956a85f9d0add806a4e460ed0d67c2b6a48b53323c7ac87de23174596d3acd", size = 7384630 }
wheels = [
    { url = "https://files.pythonhosted.org/packages/77/32/89749ba23e5020e89fb584c1b39d7da6d7c56a9048307de8a88eec79e2d3/pdfminer_six-20250416-py3-none-any.whl", hash = "sha256:dd2a9ad7bc7dd6b62d009aaa9c101ac9d069a47937724569c375a6a9078da303", size = 5619271 },
]

[[package]]
name = "peewee"
version = "3.17.9"
source = { registry = "https://pypi.org/simple" }
sdist = { url = "https://files.pythonhosted.org/packages/57/09/4393bd378e70b7fc3163ee83353cc27bb520010a5c2b3c924121e7e7e068/peewee-3.17.9.tar.gz", hash = "sha256:fe15cd001758e324c8e3ca8c8ed900e7397c2907291789e1efc383e66b9bc7a8", size = 3026085 }

[[package]]
name = "pillow"
version = "11.2.1"
source = { registry = "https://pypi.org/simple" }
sdist = { url = "https://files.pythonhosted.org/packages/af/cb/bb5c01fcd2a69335b86c22142b2bccfc3464087efb7fd382eee5ffc7fdf7/pillow-11.2.1.tar.gz", hash = "sha256:a64dd61998416367b7ef979b73d3a85853ba9bec4c2925f74e588879a58716b6", size = 47026707 }
wheels = [
    { url = "https://files.pythonhosted.org/packages/0d/8b/b158ad57ed44d3cc54db8d68ad7c0a58b8fc0e4c7a3f995f9d62d5b464a1/pillow-11.2.1-cp310-cp310-macosx_10_10_x86_64.whl", hash = "sha256:d57a75d53922fc20c165016a20d9c44f73305e67c351bbc60d1adaf662e74047", size = 3198442 },
    { url = "https://files.pythonhosted.org/packages/b1/f8/bb5d956142f86c2d6cc36704943fa761f2d2e4c48b7436fd0a85c20f1713/pillow-11.2.1-cp310-cp310-macosx_11_0_arm64.whl", hash = "sha256:127bf6ac4a5b58b3d32fc8289656f77f80567d65660bc46f72c0d77e6600cc95", size = 3030553 },
    { url = "https://files.pythonhosted.org/packages/22/7f/0e413bb3e2aa797b9ca2c5c38cb2e2e45d88654e5b12da91ad446964cfae/pillow-11.2.1-cp310-cp310-manylinux_2_17_aarch64.manylinux2014_aarch64.whl", hash = "sha256:b4ba4be812c7a40280629e55ae0b14a0aafa150dd6451297562e1764808bbe61", size = 4405503 },
    { url = "https://files.pythonhosted.org/packages/f3/b4/cc647f4d13f3eb837d3065824aa58b9bcf10821f029dc79955ee43f793bd/pillow-11.2.1-cp310-cp310-manylinux_2_17_x86_64.manylinux2014_x86_64.whl", hash = "sha256:c8bd62331e5032bc396a93609982a9ab6b411c05078a52f5fe3cc59234a3abd1", size = 4490648 },
    { url = "https://files.pythonhosted.org/packages/c2/6f/240b772a3b35cdd7384166461567aa6713799b4e78d180c555bd284844ea/pillow-11.2.1-cp310-cp310-manylinux_2_28_aarch64.whl", hash = "sha256:562d11134c97a62fe3af29581f083033179f7ff435f78392565a1ad2d1c2c45c", size = 4508937 },
    { url = "https://files.pythonhosted.org/packages/f3/5e/7ca9c815ade5fdca18853db86d812f2f188212792780208bdb37a0a6aef4/pillow-11.2.1-cp310-cp310-manylinux_2_28_x86_64.whl", hash = "sha256:c97209e85b5be259994eb5b69ff50c5d20cca0f458ef9abd835e262d9d88b39d", size = 4599802 },
    { url = "https://files.pythonhosted.org/packages/02/81/c3d9d38ce0c4878a77245d4cf2c46d45a4ad0f93000227910a46caff52f3/pillow-11.2.1-cp310-cp310-musllinux_1_2_aarch64.whl", hash = "sha256:0c3e6d0f59171dfa2e25d7116217543310908dfa2770aa64b8f87605f8cacc97", size = 4576717 },
    { url = "https://files.pythonhosted.org/packages/42/49/52b719b89ac7da3185b8d29c94d0e6aec8140059e3d8adcaa46da3751180/pillow-11.2.1-cp310-cp310-musllinux_1_2_x86_64.whl", hash = "sha256:cc1c3bc53befb6096b84165956e886b1729634a799e9d6329a0c512ab651e579", size = 4654874 },
    { url = "https://files.pythonhosted.org/packages/5b/0b/ede75063ba6023798267023dc0d0401f13695d228194d2242d5a7ba2f964/pillow-11.2.1-cp310-cp310-win32.whl", hash = "sha256:312c77b7f07ab2139924d2639860e084ec2a13e72af54d4f08ac843a5fc9c79d", size = 2331717 },
    { url = "https://files.pythonhosted.org/packages/ed/3c/9831da3edea527c2ed9a09f31a2c04e77cd705847f13b69ca60269eec370/pillow-11.2.1-cp310-cp310-win_amd64.whl", hash = "sha256:9bc7ae48b8057a611e5fe9f853baa88093b9a76303937449397899385da06fad", size = 2676204 },
    { url = "https://files.pythonhosted.org/packages/01/97/1f66ff8a1503d8cbfc5bae4dc99d54c6ec1e22ad2b946241365320caabc2/pillow-11.2.1-cp310-cp310-win_arm64.whl", hash = "sha256:2728567e249cdd939f6cc3d1f049595c66e4187f3c34078cbc0a7d21c47482d2", size = 2414767 },
    { url = "https://files.pythonhosted.org/packages/68/08/3fbf4b98924c73037a8e8b4c2c774784805e0fb4ebca6c5bb60795c40125/pillow-11.2.1-cp311-cp311-macosx_10_10_x86_64.whl", hash = "sha256:35ca289f712ccfc699508c4658a1d14652e8033e9b69839edf83cbdd0ba39e70", size = 3198450 },
    { url = "https://files.pythonhosted.org/packages/84/92/6505b1af3d2849d5e714fc75ba9e69b7255c05ee42383a35a4d58f576b16/pillow-11.2.1-cp311-cp311-macosx_11_0_arm64.whl", hash = "sha256:e0409af9f829f87a2dfb7e259f78f317a5351f2045158be321fd135973fff7bf", size = 3030550 },
    { url = "https://files.pythonhosted.org/packages/3c/8c/ac2f99d2a70ff966bc7eb13dacacfaab57c0549b2ffb351b6537c7840b12/pillow-11.2.1-cp311-cp311-manylinux_2_17_aarch64.manylinux2014_aarch64.whl", hash = "sha256:d4e5c5edee874dce4f653dbe59db7c73a600119fbea8d31f53423586ee2aafd7", size = 4415018 },
    { url = "https://files.pythonhosted.org/packages/1f/e3/0a58b5d838687f40891fff9cbaf8669f90c96b64dc8f91f87894413856c6/pillow-11.2.1-cp311-cp311-manylinux_2_17_x86_64.manylinux2014_x86_64.whl", hash = "sha256:b93a07e76d13bff9444f1a029e0af2964e654bfc2e2c2d46bfd080df5ad5f3d8", size = 4498006 },
    { url = "https://files.pythonhosted.org/packages/21/f5/6ba14718135f08fbfa33308efe027dd02b781d3f1d5c471444a395933aac/pillow-11.2.1-cp311-cp311-manylinux_2_28_aarch64.whl", hash = "sha256:e6def7eed9e7fa90fde255afaf08060dc4b343bbe524a8f69bdd2a2f0018f600", size = 4517773 },
    { url = "https://files.pythonhosted.org/packages/20/f2/805ad600fc59ebe4f1ba6129cd3a75fb0da126975c8579b8f57abeb61e80/pillow-11.2.1-cp311-cp311-manylinux_2_28_x86_64.whl", hash = "sha256:8f4f3724c068be008c08257207210c138d5f3731af6c155a81c2b09a9eb3a788", size = 4607069 },
    { url = "https://files.pythonhosted.org/packages/71/6b/4ef8a288b4bb2e0180cba13ca0a519fa27aa982875882392b65131401099/pillow-11.2.1-cp311-cp311-musllinux_1_2_aarch64.whl", hash = "sha256:a0a6709b47019dff32e678bc12c63008311b82b9327613f534e496dacaefb71e", size = 4583460 },
    { url = "https://files.pythonhosted.org/packages/62/ae/f29c705a09cbc9e2a456590816e5c234382ae5d32584f451c3eb41a62062/pillow-11.2.1-cp311-cp311-musllinux_1_2_x86_64.whl", hash = "sha256:f6b0c664ccb879109ee3ca702a9272d877f4fcd21e5eb63c26422fd6e415365e", size = 4661304 },
    { url = "https://files.pythonhosted.org/packages/6e/1a/c8217b6f2f73794a5e219fbad087701f412337ae6dbb956db37d69a9bc43/pillow-11.2.1-cp311-cp311-win32.whl", hash = "sha256:cc5d875d56e49f112b6def6813c4e3d3036d269c008bf8aef72cd08d20ca6df6", size = 2331809 },
    { url = "https://files.pythonhosted.org/packages/e2/72/25a8f40170dc262e86e90f37cb72cb3de5e307f75bf4b02535a61afcd519/pillow-11.2.1-cp311-cp311-win_amd64.whl", hash = "sha256:0f5c7eda47bf8e3c8a283762cab94e496ba977a420868cb819159980b6709193", size = 2676338 },
    { url = "https://files.pythonhosted.org/packages/06/9e/76825e39efee61efea258b479391ca77d64dbd9e5804e4ad0fa453b4ba55/pillow-11.2.1-cp311-cp311-win_arm64.whl", hash = "sha256:4d375eb838755f2528ac8cbc926c3e31cc49ca4ad0cf79cff48b20e30634a4a7", size = 2414918 },
    { url = "https://files.pythonhosted.org/packages/c7/40/052610b15a1b8961f52537cc8326ca6a881408bc2bdad0d852edeb6ed33b/pillow-11.2.1-cp312-cp312-macosx_10_13_x86_64.whl", hash = "sha256:78afba22027b4accef10dbd5eed84425930ba41b3ea0a86fa8d20baaf19d807f", size = 3190185 },
    { url = "https://files.pythonhosted.org/packages/e5/7e/b86dbd35a5f938632093dc40d1682874c33dcfe832558fc80ca56bfcb774/pillow-11.2.1-cp312-cp312-macosx_11_0_arm64.whl", hash = "sha256:78092232a4ab376a35d68c4e6d5e00dfd73454bd12b230420025fbe178ee3b0b", size = 3030306 },
    { url = "https://files.pythonhosted.org/packages/a4/5c/467a161f9ed53e5eab51a42923c33051bf8d1a2af4626ac04f5166e58e0c/pillow-11.2.1-cp312-cp312-manylinux_2_17_aarch64.manylinux2014_aarch64.whl", hash = "sha256:25a5f306095c6780c52e6bbb6109624b95c5b18e40aab1c3041da3e9e0cd3e2d", size = 4416121 },
    { url = "https://files.pythonhosted.org/packages/62/73/972b7742e38ae0e2ac76ab137ca6005dcf877480da0d9d61d93b613065b4/pillow-11.2.1-cp312-cp312-manylinux_2_17_x86_64.manylinux2014_x86_64.whl", hash = "sha256:0c7b29dbd4281923a2bfe562acb734cee96bbb129e96e6972d315ed9f232bef4", size = 4501707 },
    { url = "https://files.pythonhosted.org/packages/e4/3a/427e4cb0b9e177efbc1a84798ed20498c4f233abde003c06d2650a6d60cb/pillow-11.2.1-cp312-cp312-manylinux_2_28_aarch64.whl", hash = "sha256:3e645b020f3209a0181a418bffe7b4a93171eef6c4ef6cc20980b30bebf17b7d", size = 4522921 },
    { url = "https://files.pythonhosted.org/packages/fe/7c/d8b1330458e4d2f3f45d9508796d7caf0c0d3764c00c823d10f6f1a3b76d/pillow-11.2.1-cp312-cp312-manylinux_2_28_x86_64.whl", hash = "sha256:b2dbea1012ccb784a65349f57bbc93730b96e85b42e9bf7b01ef40443db720b4", size = 4612523 },
    { url = "https://files.pythonhosted.org/packages/b3/2f/65738384e0b1acf451de5a573d8153fe84103772d139e1e0bdf1596be2ea/pillow-11.2.1-cp312-cp312-musllinux_1_2_aarch64.whl", hash = "sha256:da3104c57bbd72948d75f6a9389e6727d2ab6333c3617f0a89d72d4940aa0443", size = 4587836 },
    { url = "https://files.pythonhosted.org/packages/6a/c5/e795c9f2ddf3debb2dedd0df889f2fe4b053308bb59a3cc02a0cd144d641/pillow-11.2.1-cp312-cp312-musllinux_1_2_x86_64.whl", hash = "sha256:598174aef4589af795f66f9caab87ba4ff860ce08cd5bb447c6fc553ffee603c", size = 4669390 },
    { url = "https://files.pythonhosted.org/packages/96/ae/ca0099a3995976a9fce2f423166f7bff9b12244afdc7520f6ed38911539a/pillow-11.2.1-cp312-cp312-win32.whl", hash = "sha256:1d535df14716e7f8776b9e7fee118576d65572b4aad3ed639be9e4fa88a1cad3", size = 2332309 },
    { url = "https://files.pythonhosted.org/packages/7c/18/24bff2ad716257fc03da964c5e8f05d9790a779a8895d6566e493ccf0189/pillow-11.2.1-cp312-cp312-win_amd64.whl", hash = "sha256:14e33b28bf17c7a38eede290f77db7c664e4eb01f7869e37fa98a5aa95978941", size = 2676768 },
    { url = "https://files.pythonhosted.org/packages/da/bb/e8d656c9543276517ee40184aaa39dcb41e683bca121022f9323ae11b39d/pillow-11.2.1-cp312-cp312-win_arm64.whl", hash = "sha256:21e1470ac9e5739ff880c211fc3af01e3ae505859392bf65458c224d0bf283eb", size = 2415087 },
    { url = "https://files.pythonhosted.org/packages/33/49/c8c21e4255b4f4a2c0c68ac18125d7f5460b109acc6dfdef1a24f9b960ef/pillow-11.2.1-pp310-pypy310_pp73-macosx_10_15_x86_64.whl", hash = "sha256:9b7b0d4fd2635f54ad82785d56bc0d94f147096493a79985d0ab57aedd563156", size = 3181727 },
    { url = "https://files.pythonhosted.org/packages/6d/f1/f7255c0838f8c1ef6d55b625cfb286835c17e8136ce4351c5577d02c443b/pillow-11.2.1-pp310-pypy310_pp73-macosx_11_0_arm64.whl", hash = "sha256:aa442755e31c64037aa7c1cb186e0b369f8416c567381852c63444dd666fb772", size = 2999833 },
    { url = "https://files.pythonhosted.org/packages/e2/57/9968114457bd131063da98d87790d080366218f64fa2943b65ac6739abb3/pillow-11.2.1-pp310-pypy310_pp73-manylinux_2_17_aarch64.manylinux2014_aarch64.whl", hash = "sha256:f0d3348c95b766f54b76116d53d4cb171b52992a1027e7ca50c81b43b9d9e363", size = 3437472 },
    { url = "https://files.pythonhosted.org/packages/b2/1b/e35d8a158e21372ecc48aac9c453518cfe23907bb82f950d6e1c72811eb0/pillow-11.2.1-pp310-pypy310_pp73-manylinux_2_17_x86_64.manylinux2014_x86_64.whl", hash = "sha256:85d27ea4c889342f7e35f6d56e7e1cb345632ad592e8c51b693d7b7556043ce0", size = 3459976 },
    { url = "https://files.pythonhosted.org/packages/26/da/2c11d03b765efff0ccc473f1c4186dc2770110464f2177efaed9cf6fae01/pillow-11.2.1-pp310-pypy310_pp73-manylinux_2_28_aarch64.whl", hash = "sha256:bf2c33d6791c598142f00c9c4c7d47f6476731c31081331664eb26d6ab583e01", size = 3527133 },
    { url = "https://files.pythonhosted.org/packages/79/1a/4e85bd7cadf78412c2a3069249a09c32ef3323650fd3005c97cca7aa21df/pillow-11.2.1-pp310-pypy310_pp73-manylinux_2_28_x86_64.whl", hash = "sha256:e616e7154c37669fc1dfc14584f11e284e05d1c650e1c0f972f281c4ccc53193", size = 3571555 },
    { url = "https://files.pythonhosted.org/packages/69/03/239939915216de1e95e0ce2334bf17a7870ae185eb390fab6d706aadbfc0/pillow-11.2.1-pp310-pypy310_pp73-win_amd64.whl", hash = "sha256:39ad2e0f424394e3aebc40168845fee52df1394a4673a6ee512d840d14ab3013", size = 2674713 },
    { url = "https://files.pythonhosted.org/packages/a4/ad/2613c04633c7257d9481ab21d6b5364b59fc5d75faafd7cb8693523945a3/pillow-11.2.1-pp311-pypy311_pp73-macosx_10_15_x86_64.whl", hash = "sha256:80f1df8dbe9572b4b7abdfa17eb5d78dd620b1d55d9e25f834efdbee872d3aed", size = 3181734 },
    { url = "https://files.pythonhosted.org/packages/a4/fd/dcdda4471ed667de57bb5405bb42d751e6cfdd4011a12c248b455c778e03/pillow-11.2.1-pp311-pypy311_pp73-macosx_11_0_arm64.whl", hash = "sha256:ea926cfbc3957090becbcbbb65ad177161a2ff2ad578b5a6ec9bb1e1cd78753c", size = 2999841 },
    { url = "https://files.pythonhosted.org/packages/ac/89/8a2536e95e77432833f0db6fd72a8d310c8e4272a04461fb833eb021bf94/pillow-11.2.1-pp311-pypy311_pp73-manylinux_2_17_aarch64.manylinux2014_aarch64.whl", hash = "sha256:738db0e0941ca0376804d4de6a782c005245264edaa253ffce24e5a15cbdc7bd", size = 3437470 },
    { url = "https://files.pythonhosted.org/packages/9d/8f/abd47b73c60712f88e9eda32baced7bfc3e9bd6a7619bb64b93acff28c3e/pillow-11.2.1-pp311-pypy311_pp73-manylinux_2_17_x86_64.manylinux2014_x86_64.whl", hash = "sha256:9db98ab6565c69082ec9b0d4e40dd9f6181dab0dd236d26f7a50b8b9bfbd5076", size = 3460013 },
    { url = "https://files.pythonhosted.org/packages/f6/20/5c0a0aa83b213b7a07ec01e71a3d6ea2cf4ad1d2c686cc0168173b6089e7/pillow-11.2.1-pp311-pypy311_pp73-manylinux_2_28_aarch64.whl", hash = "sha256:036e53f4170e270ddb8797d4c590e6dd14d28e15c7da375c18978045f7e6c37b", size = 3527165 },
    { url = "https://files.pythonhosted.org/packages/58/0e/2abab98a72202d91146abc839e10c14f7cf36166f12838ea0c4db3ca6ecb/pillow-11.2.1-pp311-pypy311_pp73-manylinux_2_28_x86_64.whl", hash = "sha256:14f73f7c291279bd65fda51ee87affd7c1e097709f7fdd0188957a16c264601f", size = 3571586 },
    { url = "https://files.pythonhosted.org/packages/21/2c/5e05f58658cf49b6667762cca03d6e7d85cededde2caf2ab37b81f80e574/pillow-11.2.1-pp311-pypy311_pp73-win_amd64.whl", hash = "sha256:208653868d5c9ecc2b327f9b9ef34e0e42a4cdd172c2988fd81d62d2bc9bc044", size = 2674751 },
]

[[package]]
name = "platformdirs"
version = "4.3.7"
source = { registry = "https://pypi.org/simple" }
sdist = { url = "https://files.pythonhosted.org/packages/b6/2d/7d512a3913d60623e7eb945c6d1b4f0bddf1d0b7ada5225274c87e5b53d1/platformdirs-4.3.7.tar.gz", hash = "sha256:eb437d586b6a0986388f0d6f74aa0cde27b48d0e3d66843640bfb6bdcdb6e351", size = 21291 }
wheels = [
    { url = "https://files.pythonhosted.org/packages/6d/45/59578566b3275b8fd9157885918fcd0c4d74162928a5310926887b856a51/platformdirs-4.3.7-py3-none-any.whl", hash = "sha256:a03875334331946f13c549dbd8f4bac7a13a50a895a0eb1e8c6a8ace80d40a94", size = 18499 },
]

[[package]]
name = "pluggy"
version = "1.5.0"
source = { registry = "https://pypi.org/simple" }
sdist = { url = "https://files.pythonhosted.org/packages/96/2d/02d4312c973c6050a18b314a5ad0b3210edb65a906f868e31c111dede4a6/pluggy-1.5.0.tar.gz", hash = "sha256:2cffa88e94fdc978c4c574f15f9e59b7f4201d439195c3715ca9e2486f1d0cf1", size = 67955 }
wheels = [
    { url = "https://files.pythonhosted.org/packages/88/5f/e351af9a41f866ac3f1fac4ca0613908d9a41741cfcf2228f4ad853b697d/pluggy-1.5.0-py3-none-any.whl", hash = "sha256:44e1ad92c8ca002de6377e165f3e0f1be63266ab4d554740532335b9d75ea669", size = 20556 },
]

[[package]]
name = "pre-commit"
version = "4.2.0"
source = { registry = "https://pypi.org/simple" }
dependencies = [
    { name = "cfgv" },
    { name = "identify" },
    { name = "nodeenv" },
    { name = "pyyaml" },
    { name = "virtualenv" },
]
sdist = { url = "https://files.pythonhosted.org/packages/08/39/679ca9b26c7bb2999ff122d50faa301e49af82ca9c066ec061cfbc0c6784/pre_commit-4.2.0.tar.gz", hash = "sha256:601283b9757afd87d40c4c4a9b2b5de9637a8ea02eaff7adc2d0fb4e04841146", size = 193424 }
wheels = [
    { url = "https://files.pythonhosted.org/packages/88/74/a88bf1b1efeae488a0c0b7bdf71429c313722d1fc0f377537fbe554e6180/pre_commit-4.2.0-py2.py3-none-any.whl", hash = "sha256:a009ca7205f1eb497d10b845e52c838a98b6cdd2102a6c8e4540e94ee75c58bd", size = 220707 },
]

[[package]]
name = "protobuf"
version = "6.30.2"
source = { registry = "https://pypi.org/simple" }
sdist = { url = "https://files.pythonhosted.org/packages/c8/8c/cf2ac658216eebe49eaedf1e06bc06cbf6a143469236294a1171a51357c3/protobuf-6.30.2.tar.gz", hash = "sha256:35c859ae076d8c56054c25b59e5e59638d86545ed6e2b6efac6be0b6ea3ba048", size = 429315 }
wheels = [
    { url = "https://files.pythonhosted.org/packages/be/85/cd53abe6a6cbf2e0029243d6ae5fb4335da2996f6c177bb2ce685068e43d/protobuf-6.30.2-cp310-abi3-win32.whl", hash = "sha256:b12ef7df7b9329886e66404bef5e9ce6a26b54069d7f7436a0853ccdeb91c103", size = 419148 },
    { url = "https://files.pythonhosted.org/packages/97/e9/7b9f1b259d509aef2b833c29a1f3c39185e2bf21c9c1be1cd11c22cb2149/protobuf-6.30.2-cp310-abi3-win_amd64.whl", hash = "sha256:7653c99774f73fe6b9301b87da52af0e69783a2e371e8b599b3e9cb4da4b12b9", size = 431003 },
    { url = "https://files.pythonhosted.org/packages/8e/66/7f3b121f59097c93267e7f497f10e52ced7161b38295137a12a266b6c149/protobuf-6.30.2-cp39-abi3-macosx_10_9_universal2.whl", hash = "sha256:0eb523c550a66a09a0c20f86dd554afbf4d32b02af34ae53d93268c1f73bc65b", size = 417579 },
    { url = "https://files.pythonhosted.org/packages/d0/89/bbb1bff09600e662ad5b384420ad92de61cab2ed0f12ace1fd081fd4c295/protobuf-6.30.2-cp39-abi3-manylinux2014_aarch64.whl", hash = "sha256:50f32cc9fd9cb09c783ebc275611b4f19dfdfb68d1ee55d2f0c7fa040df96815", size = 317319 },
    { url = "https://files.pythonhosted.org/packages/28/50/1925de813499546bc8ab3ae857e3ec84efe7d2f19b34529d0c7c3d02d11d/protobuf-6.30.2-cp39-abi3-manylinux2014_x86_64.whl", hash = "sha256:4f6c687ae8efae6cf6093389a596548214467778146b7245e886f35e1485315d", size = 316212 },
    { url = "https://files.pythonhosted.org/packages/e5/a1/93c2acf4ade3c5b557d02d500b06798f4ed2c176fa03e3c34973ca92df7f/protobuf-6.30.2-py3-none-any.whl", hash = "sha256:ae86b030e69a98e08c77beab574cbcb9fff6d031d57209f574a5aea1445f4b51", size = 167062 },
]

[[package]]
name = "psutil"
version = "7.0.0"
source = { registry = "https://pypi.org/simple" }
sdist = { url = "https://files.pythonhosted.org/packages/2a/80/336820c1ad9286a4ded7e845b2eccfcb27851ab8ac6abece774a6ff4d3de/psutil-7.0.0.tar.gz", hash = "sha256:7be9c3eba38beccb6495ea33afd982a44074b78f28c434a1f51cc07fd315c456", size = 497003 }
wheels = [
    { url = "https://files.pythonhosted.org/packages/ed/e6/2d26234410f8b8abdbf891c9da62bee396583f713fb9f3325a4760875d22/psutil-7.0.0-cp36-abi3-macosx_10_9_x86_64.whl", hash = "sha256:101d71dc322e3cffd7cea0650b09b3d08b8e7c4109dd6809fe452dfd00e58b25", size = 238051 },
    { url = "https://files.pythonhosted.org/packages/04/8b/30f930733afe425e3cbfc0e1468a30a18942350c1a8816acfade80c005c4/psutil-7.0.0-cp36-abi3-macosx_11_0_arm64.whl", hash = "sha256:39db632f6bb862eeccf56660871433e111b6ea58f2caea825571951d4b6aa3da", size = 239535 },
    { url = "https://files.pythonhosted.org/packages/2a/ed/d362e84620dd22876b55389248e522338ed1bf134a5edd3b8231d7207f6d/psutil-7.0.0-cp36-abi3-manylinux_2_12_i686.manylinux2010_i686.manylinux_2_17_i686.manylinux2014_i686.whl", hash = "sha256:1fcee592b4c6f146991ca55919ea3d1f8926497a713ed7faaf8225e174581e91", size = 275004 },
    { url = "https://files.pythonhosted.org/packages/bf/b9/b0eb3f3cbcb734d930fdf839431606844a825b23eaf9a6ab371edac8162c/psutil-7.0.0-cp36-abi3-manylinux_2_12_x86_64.manylinux2010_x86_64.manylinux_2_17_x86_64.manylinux2014_x86_64.whl", hash = "sha256:4b1388a4f6875d7e2aff5c4ca1cc16c545ed41dd8bb596cefea80111db353a34", size = 277986 },
    { url = "https://files.pythonhosted.org/packages/eb/a2/709e0fe2f093556c17fbafda93ac032257242cabcc7ff3369e2cb76a97aa/psutil-7.0.0-cp36-abi3-manylinux_2_17_aarch64.manylinux2014_aarch64.whl", hash = "sha256:a5f098451abc2828f7dc6b58d44b532b22f2088f4999a937557b603ce72b1993", size = 279544 },
    { url = "https://files.pythonhosted.org/packages/50/e6/eecf58810b9d12e6427369784efe814a1eec0f492084ce8eb8f4d89d6d61/psutil-7.0.0-cp37-abi3-win32.whl", hash = "sha256:ba3fcef7523064a6c9da440fc4d6bd07da93ac726b5733c29027d7dc95b39d99", size = 241053 },
    { url = "https://files.pythonhosted.org/packages/50/1b/6921afe68c74868b4c9fa424dad3be35b095e16687989ebbb50ce4fceb7c/psutil-7.0.0-cp37-abi3-win_amd64.whl", hash = "sha256:4cf3d4eb1aa9b348dec30105c55cd9b7d4629285735a102beb4441e38db90553", size = 244885 },
]

[[package]]
name = "pyclipper"
version = "1.3.0.post6"
source = { registry = "https://pypi.org/simple" }
sdist = { url = "https://files.pythonhosted.org/packages/4a/b2/550fe500e49c464d73fabcb8cb04d47e4885d6ca4cfc1f5b0a125a95b19a/pyclipper-1.3.0.post6.tar.gz", hash = "sha256:42bff0102fa7a7f2abdd795a2594654d62b786d0c6cd67b72d469114fdeb608c", size = 165909 }
wheels = [
    { url = "https://files.pythonhosted.org/packages/b5/34/0dca299fe41e9a92e78735502fed5238a4ac734755e624488df9b2eeec46/pyclipper-1.3.0.post6-cp310-cp310-macosx_10_9_universal2.whl", hash = "sha256:fa0f5e78cfa8262277bb3d0225537b3c2a90ef68fd90a229d5d24cf49955dcf4", size = 269504 },
    { url = "https://files.pythonhosted.org/packages/8a/5b/81528b08134b3c2abdfae821e1eff975c0703802d41974b02dfb2e101c55/pyclipper-1.3.0.post6-cp310-cp310-macosx_10_9_x86_64.whl", hash = "sha256:a01f182d8938c1dc515e8508ed2442f7eebd2c25c7d5cb29281f583c1a8008a4", size = 142599 },
    { url = "https://files.pythonhosted.org/packages/84/a4/3e304f6c0d000382cd54d4a1e5f0d8fc28e1ae97413a2ec1016a7b840319/pyclipper-1.3.0.post6-cp310-cp310-manylinux_2_12_x86_64.manylinux2010_x86_64.whl", hash = "sha256:640f20975727994d4abacd07396f564e9e5665ba5cb66ceb36b300c281f84fa4", size = 912209 },
    { url = "https://files.pythonhosted.org/packages/f5/6a/28ec55cc3f972368b211fca017e081cf5a71009d1b8ec3559767cda5b289/pyclipper-1.3.0.post6-cp310-cp310-manylinux_2_17_aarch64.manylinux2014_aarch64.whl", hash = "sha256:a63002f6bb0f1efa87c0b81634cbb571066f237067e23707dabf746306c92ba5", size = 929511 },
    { url = "https://files.pythonhosted.org/packages/c4/56/c326f3454c5f30a31f58a5c3154d891fce58ad73ccbf1d3f4aacfcbd344d/pyclipper-1.3.0.post6-cp310-cp310-win32.whl", hash = "sha256:106b8622cd9fb07d80cbf9b1d752334c55839203bae962376a8c59087788af26", size = 100126 },
    { url = "https://files.pythonhosted.org/packages/f8/e6/f8239af6346848b20a3448c554782fe59298ab06c1d040490242dc7e3c26/pyclipper-1.3.0.post6-cp310-cp310-win_amd64.whl", hash = "sha256:9699e98862dadefd0bea2360c31fa61ca553c660cbf6fb44993acde1b959f58f", size = 110470 },
    { url = "https://files.pythonhosted.org/packages/50/a9/66ca5f252dcac93ca076698591b838ba17f9729591edf4b74fef7fbe1414/pyclipper-1.3.0.post6-cp311-cp311-macosx_10_9_universal2.whl", hash = "sha256:c4247e7c44b34c87acbf38f99d48fb1acaf5da4a2cf4dcd601a9b24d431be4ef", size = 270930 },
    { url = "https://files.pythonhosted.org/packages/59/fe/2ab5818b3504e179086e54a37ecc245525d069267b8c31b18ec3d0830cbf/pyclipper-1.3.0.post6-cp311-cp311-macosx_10_9_x86_64.whl", hash = "sha256:851b3e58106c62a5534a1201295fe20c21714dee2eda68081b37ddb0367e6caa", size = 143411 },
    { url = "https://files.pythonhosted.org/packages/09/f7/b58794f643e033a6d14da7c70f517315c3072f3c5fccdf4232fa8c8090c1/pyclipper-1.3.0.post6-cp311-cp311-manylinux_2_17_aarch64.manylinux2014_aarch64.whl", hash = "sha256:16cc1705a915896d2aff52131c427df02265631279eac849ebda766432714cc0", size = 951754 },
    { url = "https://files.pythonhosted.org/packages/c1/77/846a21957cd4ed266c36705ee340beaa923eb57d2bba013cfd7a5c417cfd/pyclipper-1.3.0.post6-cp311-cp311-manylinux_2_17_x86_64.manylinux2014_x86_64.whl", hash = "sha256:ace1f0753cf71c5c5f6488b8feef5dd0fa8b976ad86b24bb51f708f513df4aac", size = 969608 },
    { url = "https://files.pythonhosted.org/packages/c9/2b/580703daa6606d160caf596522d4cfdf62ae619b062a7ce6f905821a57e8/pyclipper-1.3.0.post6-cp311-cp311-win32.whl", hash = "sha256:dbc828641667142751b1127fd5c4291663490cf05689c85be4c5bcc89aaa236a", size = 100227 },
    { url = "https://files.pythonhosted.org/packages/17/4b/a4cda18e8556d913ff75052585eb0d658500596b5f97fe8401d05123d47b/pyclipper-1.3.0.post6-cp311-cp311-win_amd64.whl", hash = "sha256:1c03f1ae43b18ee07730c3c774cc3cf88a10c12a4b097239b33365ec24a0a14a", size = 110442 },
    { url = "https://files.pythonhosted.org/packages/fc/c8/197d9a1d8354922d24d11d22fb2e0cc1ebc182f8a30496b7ddbe89467ce1/pyclipper-1.3.0.post6-cp312-cp312-macosx_10_13_universal2.whl", hash = "sha256:6363b9d79ba1b5d8f32d1623e797c1e9f994600943402e68d5266067bdde173e", size = 270487 },
    { url = "https://files.pythonhosted.org/packages/8e/8e/eb14eadf054494ad81446e21c4ea163b941747610b0eb9051644395f567e/pyclipper-1.3.0.post6-cp312-cp312-macosx_10_13_x86_64.whl", hash = "sha256:32cd7fb9c1c893eb87f82a072dbb5e26224ea7cebbad9dc306d67e1ac62dd229", size = 143469 },
    { url = "https://files.pythonhosted.org/packages/cf/e5/6c4a8df6e904c133bb4c5309d211d31c751db60cbd36a7250c02b05494a1/pyclipper-1.3.0.post6-cp312-cp312-manylinux_2_17_aarch64.manylinux2014_aarch64.whl", hash = "sha256:e3aab10e3c10ed8fa60c608fb87c040089b83325c937f98f06450cf9fcfdaf1d", size = 944206 },
    { url = "https://files.pythonhosted.org/packages/76/65/cb014acc41cd5bf6bbfa4671c7faffffb9cee01706642c2dec70c5209ac8/pyclipper-1.3.0.post6-cp312-cp312-manylinux_2_17_x86_64.manylinux2014_x86_64.whl", hash = "sha256:58eae2ff92a8cae1331568df076c4c5775bf946afab0068b217f0cf8e188eb3c", size = 963797 },
    { url = "https://files.pythonhosted.org/packages/80/ec/b40cd81ab7598984167508a5369a2fa31a09fe3b3e3d0b73aa50e06d4b3f/pyclipper-1.3.0.post6-cp312-cp312-win32.whl", hash = "sha256:793b0aa54b914257aa7dc76b793dd4dcfb3c84011d48df7e41ba02b571616eaf", size = 99456 },
    { url = "https://files.pythonhosted.org/packages/24/3a/7d6292e3c94fb6b872d8d7e80d909dc527ee6b0af73b753c63fdde65a7da/pyclipper-1.3.0.post6-cp312-cp312-win_amd64.whl", hash = "sha256:d3f9da96f83b8892504923beb21a481cd4516c19be1d39eb57a92ef1c9a29548", size = 110278 },
]

[[package]]
name = "pycparser"
version = "2.22"
source = { registry = "https://pypi.org/simple" }
sdist = { url = "https://files.pythonhosted.org/packages/1d/b2/31537cf4b1ca988837256c910a668b553fceb8f069bedc4b1c826024b52c/pycparser-2.22.tar.gz", hash = "sha256:491c8be9c040f5390f5bf44a5b07752bd07f56edf992381b05c701439eec10f6", size = 172736 }
wheels = [
    { url = "https://files.pythonhosted.org/packages/13/a3/a812df4e2dd5696d1f351d58b8fe16a405b234ad2886a0dab9183fb78109/pycparser-2.22-py3-none-any.whl", hash = "sha256:c3702b6d3dd8c7abc1afa565d7e63d53a1d0bd86cdc24edd75470f4de499cfcc", size = 117552 },
]

[[package]]
name = "pydantic"
version = "2.11.3"
source = { registry = "https://pypi.org/simple" }
dependencies = [
    { name = "annotated-types" },
    { name = "pydantic-core" },
    { name = "typing-extensions" },
    { name = "typing-inspection" },
]
sdist = { url = "https://files.pythonhosted.org/packages/10/2e/ca897f093ee6c5f3b0bee123ee4465c50e75431c3d5b6a3b44a47134e891/pydantic-2.11.3.tar.gz", hash = "sha256:7471657138c16adad9322fe3070c0116dd6c3ad8d649300e3cbdfe91f4db4ec3", size = 785513 }
wheels = [
    { url = "https://files.pythonhosted.org/packages/b0/1d/407b29780a289868ed696d1616f4aad49d6388e5a77f567dcd2629dcd7b8/pydantic-2.11.3-py3-none-any.whl", hash = "sha256:a082753436a07f9ba1289c6ffa01cd93db3548776088aa917cc43b63f68fa60f", size = 443591 },
]

[[package]]
name = "pydantic-core"
version = "2.33.1"
source = { registry = "https://pypi.org/simple" }
dependencies = [
    { name = "typing-extensions" },
]
sdist = { url = "https://files.pythonhosted.org/packages/17/19/ed6a078a5287aea7922de6841ef4c06157931622c89c2a47940837b5eecd/pydantic_core-2.33.1.tar.gz", hash = "sha256:bcc9c6fdb0ced789245b02b7d6603e17d1563064ddcfc36f046b61c0c05dd9df", size = 434395 }
wheels = [
    { url = "https://files.pythonhosted.org/packages/38/ea/5f572806ab4d4223d11551af814d243b0e3e02cc6913def4d1fe4a5ca41c/pydantic_core-2.33.1-cp310-cp310-macosx_10_12_x86_64.whl", hash = "sha256:3077cfdb6125cc8dab61b155fdd714663e401f0e6883f9632118ec12cf42df26", size = 2044021 },
    { url = "https://files.pythonhosted.org/packages/8c/d1/f86cc96d2aa80e3881140d16d12ef2b491223f90b28b9a911346c04ac359/pydantic_core-2.33.1-cp310-cp310-macosx_11_0_arm64.whl", hash = "sha256:8ffab8b2908d152e74862d276cf5017c81a2f3719f14e8e3e8d6b83fda863927", size = 1861742 },
    { url = "https://files.pythonhosted.org/packages/37/08/fbd2cd1e9fc735a0df0142fac41c114ad9602d1c004aea340169ae90973b/pydantic_core-2.33.1-cp310-cp310-manylinux_2_17_aarch64.manylinux2014_aarch64.whl", hash = "sha256:5183e4f6a2d468787243ebcd70cf4098c247e60d73fb7d68d5bc1e1beaa0c4db", size = 1910414 },
    { url = "https://files.pythonhosted.org/packages/7f/73/3ac217751decbf8d6cb9443cec9b9eb0130eeada6ae56403e11b486e277e/pydantic_core-2.33.1-cp310-cp310-manylinux_2_17_armv7l.manylinux2014_armv7l.whl", hash = "sha256:398a38d323f37714023be1e0285765f0a27243a8b1506b7b7de87b647b517e48", size = 1996848 },
    { url = "https://files.pythonhosted.org/packages/9a/f5/5c26b265cdcff2661e2520d2d1e9db72d117ea00eb41e00a76efe68cb009/pydantic_core-2.33.1-cp310-cp310-manylinux_2_17_ppc64le.manylinux2014_ppc64le.whl", hash = "sha256:87d3776f0001b43acebfa86f8c64019c043b55cc5a6a2e313d728b5c95b46969", size = 2141055 },
    { url = "https://files.pythonhosted.org/packages/5d/14/a9c3cee817ef2f8347c5ce0713e91867a0dceceefcb2973942855c917379/pydantic_core-2.33.1-cp310-cp310-manylinux_2_17_s390x.manylinux2014_s390x.whl", hash = "sha256:c566dd9c5f63d22226409553531f89de0cac55397f2ab8d97d6f06cfce6d947e", size = 2753806 },
    { url = "https://files.pythonhosted.org/packages/f2/68/866ce83a51dd37e7c604ce0050ff6ad26de65a7799df89f4db87dd93d1d6/pydantic_core-2.33.1-cp310-cp310-manylinux_2_17_x86_64.manylinux2014_x86_64.whl", hash = "sha256:a0d5f3acc81452c56895e90643a625302bd6be351e7010664151cc55b7b97f89", size = 2007777 },
    { url = "https://files.pythonhosted.org/packages/b6/a8/36771f4404bb3e49bd6d4344da4dede0bf89cc1e01f3b723c47248a3761c/pydantic_core-2.33.1-cp310-cp310-manylinux_2_5_i686.manylinux1_i686.whl", hash = "sha256:d3a07fadec2a13274a8d861d3d37c61e97a816beae717efccaa4b36dfcaadcde", size = 2122803 },
    { url = "https://files.pythonhosted.org/packages/18/9c/730a09b2694aa89360d20756369822d98dc2f31b717c21df33b64ffd1f50/pydantic_core-2.33.1-cp310-cp310-musllinux_1_1_aarch64.whl", hash = "sha256:f99aeda58dce827f76963ee87a0ebe75e648c72ff9ba1174a253f6744f518f65", size = 2086755 },
    { url = "https://files.pythonhosted.org/packages/54/8e/2dccd89602b5ec31d1c58138d02340ecb2ebb8c2cac3cc66b65ce3edb6ce/pydantic_core-2.33.1-cp310-cp310-musllinux_1_1_armv7l.whl", hash = "sha256:902dbc832141aa0ec374f4310f1e4e7febeebc3256f00dc359a9ac3f264a45dc", size = 2257358 },
    { url = "https://files.pythonhosted.org/packages/d1/9c/126e4ac1bfad8a95a9837acdd0963695d69264179ba4ede8b8c40d741702/pydantic_core-2.33.1-cp310-cp310-musllinux_1_1_x86_64.whl", hash = "sha256:fe44d56aa0b00d66640aa84a3cbe80b7a3ccdc6f0b1ca71090696a6d4777c091", size = 2257916 },
    { url = "https://files.pythonhosted.org/packages/7d/ba/91eea2047e681a6853c81c20aeca9dcdaa5402ccb7404a2097c2adf9d038/pydantic_core-2.33.1-cp310-cp310-win32.whl", hash = "sha256:ed3eb16d51257c763539bde21e011092f127a2202692afaeaccb50db55a31383", size = 1923823 },
    { url = "https://files.pythonhosted.org/packages/94/c0/fcdf739bf60d836a38811476f6ecd50374880b01e3014318b6e809ddfd52/pydantic_core-2.33.1-cp310-cp310-win_amd64.whl", hash = "sha256:694ad99a7f6718c1a498dc170ca430687a39894a60327f548e02a9c7ee4b6504", size = 1952494 },
    { url = "https://files.pythonhosted.org/packages/d6/7f/c6298830cb780c46b4f46bb24298d01019ffa4d21769f39b908cd14bbd50/pydantic_core-2.33.1-cp311-cp311-macosx_10_12_x86_64.whl", hash = "sha256:6e966fc3caaf9f1d96b349b0341c70c8d6573bf1bac7261f7b0ba88f96c56c24", size = 2044224 },
    { url = "https://files.pythonhosted.org/packages/a8/65/6ab3a536776cad5343f625245bd38165d6663256ad43f3a200e5936afd6c/pydantic_core-2.33.1-cp311-cp311-macosx_11_0_arm64.whl", hash = "sha256:bfd0adeee563d59c598ceabddf2c92eec77abcb3f4a391b19aa7366170bd9e30", size = 1858845 },
    { url = "https://files.pythonhosted.org/packages/e9/15/9a22fd26ba5ee8c669d4b8c9c244238e940cd5d818649603ca81d1c69861/pydantic_core-2.33.1-cp311-cp311-manylinux_2_17_aarch64.manylinux2014_aarch64.whl", hash = "sha256:91815221101ad3c6b507804178a7bb5cb7b2ead9ecd600041669c8d805ebd595", size = 1910029 },
    { url = "https://files.pythonhosted.org/packages/d5/33/8cb1a62818974045086f55f604044bf35b9342900318f9a2a029a1bec460/pydantic_core-2.33.1-cp311-cp311-manylinux_2_17_armv7l.manylinux2014_armv7l.whl", hash = "sha256:9fea9c1869bb4742d174a57b4700c6dadea951df8b06de40c2fedb4f02931c2e", size = 1997784 },
    { url = "https://files.pythonhosted.org/packages/c0/ca/49958e4df7715c71773e1ea5be1c74544923d10319173264e6db122543f9/pydantic_core-2.33.1-cp311-cp311-manylinux_2_17_ppc64le.manylinux2014_ppc64le.whl", hash = "sha256:1d20eb4861329bb2484c021b9d9a977566ab16d84000a57e28061151c62b349a", size = 2141075 },
    { url = "https://files.pythonhosted.org/packages/7b/a6/0b3a167a9773c79ba834b959b4e18c3ae9216b8319bd8422792abc8a41b1/pydantic_core-2.33.1-cp311-cp311-manylinux_2_17_s390x.manylinux2014_s390x.whl", hash = "sha256:0fb935c5591573ae3201640579f30128ccc10739b45663f93c06796854405505", size = 2745849 },
    { url = "https://files.pythonhosted.org/packages/0b/60/516484135173aa9e5861d7a0663dce82e4746d2e7f803627d8c25dfa5578/pydantic_core-2.33.1-cp311-cp311-manylinux_2_17_x86_64.manylinux2014_x86_64.whl", hash = "sha256:c964fd24e6166420d18fb53996d8c9fd6eac9bf5ae3ec3d03015be4414ce497f", size = 2005794 },
    { url = "https://files.pythonhosted.org/packages/86/70/05b1eb77459ad47de00cf78ee003016da0cedf8b9170260488d7c21e9181/pydantic_core-2.33.1-cp311-cp311-manylinux_2_5_i686.manylinux1_i686.whl", hash = "sha256:681d65e9011f7392db5aa002b7423cc442d6a673c635668c227c6c8d0e5a4f77", size = 2123237 },
    { url = "https://files.pythonhosted.org/packages/c7/57/12667a1409c04ae7dc95d3b43158948eb0368e9c790be8b095cb60611459/pydantic_core-2.33.1-cp311-cp311-musllinux_1_1_aarch64.whl", hash = "sha256:e100c52f7355a48413e2999bfb4e139d2977a904495441b374f3d4fb4a170961", size = 2086351 },
    { url = "https://files.pythonhosted.org/packages/57/61/cc6d1d1c1664b58fdd6ecc64c84366c34ec9b606aeb66cafab6f4088974c/pydantic_core-2.33.1-cp311-cp311-musllinux_1_1_armv7l.whl", hash = "sha256:048831bd363490be79acdd3232f74a0e9951b11b2b4cc058aeb72b22fdc3abe1", size = 2258914 },
    { url = "https://files.pythonhosted.org/packages/d1/0a/edb137176a1f5419b2ddee8bde6a0a548cfa3c74f657f63e56232df8de88/pydantic_core-2.33.1-cp311-cp311-musllinux_1_1_x86_64.whl", hash = "sha256:bdc84017d28459c00db6f918a7272a5190bec3090058334e43a76afb279eac7c", size = 2257385 },
    { url = "https://files.pythonhosted.org/packages/26/3c/48ca982d50e4b0e1d9954919c887bdc1c2b462801bf408613ccc641b3daa/pydantic_core-2.33.1-cp311-cp311-win32.whl", hash = "sha256:32cd11c5914d1179df70406427097c7dcde19fddf1418c787540f4b730289896", size = 1923765 },
    { url = "https://files.pythonhosted.org/packages/33/cd/7ab70b99e5e21559f5de38a0928ea84e6f23fdef2b0d16a6feaf942b003c/pydantic_core-2.33.1-cp311-cp311-win_amd64.whl", hash = "sha256:2ea62419ba8c397e7da28a9170a16219d310d2cf4970dbc65c32faf20d828c83", size = 1950688 },
    { url = "https://files.pythonhosted.org/packages/4b/ae/db1fc237b82e2cacd379f63e3335748ab88b5adde98bf7544a1b1bd10a84/pydantic_core-2.33.1-cp311-cp311-win_arm64.whl", hash = "sha256:fc903512177361e868bc1f5b80ac8c8a6e05fcdd574a5fb5ffeac5a9982b9e89", size = 1908185 },
    { url = "https://files.pythonhosted.org/packages/c8/ce/3cb22b07c29938f97ff5f5bb27521f95e2ebec399b882392deb68d6c440e/pydantic_core-2.33.1-cp312-cp312-macosx_10_12_x86_64.whl", hash = "sha256:1293d7febb995e9d3ec3ea09caf1a26214eec45b0f29f6074abb004723fc1de8", size = 2026640 },
    { url = "https://files.pythonhosted.org/packages/19/78/f381d643b12378fee782a72126ec5d793081ef03791c28a0fd542a5bee64/pydantic_core-2.33.1-cp312-cp312-macosx_11_0_arm64.whl", hash = "sha256:99b56acd433386c8f20be5c4000786d1e7ca0523c8eefc995d14d79c7a081498", size = 1852649 },
    { url = "https://files.pythonhosted.org/packages/9d/2b/98a37b80b15aac9eb2c6cfc6dbd35e5058a352891c5cce3a8472d77665a6/pydantic_core-2.33.1-cp312-cp312-manylinux_2_17_aarch64.manylinux2014_aarch64.whl", hash = "sha256:35a5ec3fa8c2fe6c53e1b2ccc2454398f95d5393ab398478f53e1afbbeb4d939", size = 1892472 },
    { url = "https://files.pythonhosted.org/packages/4e/d4/3c59514e0f55a161004792b9ff3039da52448f43f5834f905abef9db6e4a/pydantic_core-2.33.1-cp312-cp312-manylinux_2_17_armv7l.manylinux2014_armv7l.whl", hash = "sha256:b172f7b9d2f3abc0efd12e3386f7e48b576ef309544ac3a63e5e9cdd2e24585d", size = 1977509 },
    { url = "https://files.pythonhosted.org/packages/a9/b6/c2c7946ef70576f79a25db59a576bce088bdc5952d1b93c9789b091df716/pydantic_core-2.33.1-cp312-cp312-manylinux_2_17_ppc64le.manylinux2014_ppc64le.whl", hash = "sha256:9097b9f17f91eea659b9ec58148c0747ec354a42f7389b9d50701610d86f812e", size = 2128702 },
    { url = "https://files.pythonhosted.org/packages/88/fe/65a880f81e3f2a974312b61f82a03d85528f89a010ce21ad92f109d94deb/pydantic_core-2.33.1-cp312-cp312-manylinux_2_17_s390x.manylinux2014_s390x.whl", hash = "sha256:cc77ec5b7e2118b152b0d886c7514a4653bcb58c6b1d760134a9fab915f777b3", size = 2679428 },
    { url = "https://files.pythonhosted.org/packages/6f/ff/4459e4146afd0462fb483bb98aa2436d69c484737feaceba1341615fb0ac/pydantic_core-2.33.1-cp312-cp312-manylinux_2_17_x86_64.manylinux2014_x86_64.whl", hash = "sha256:d5e3d15245b08fa4a84cefc6c9222e6f37c98111c8679fbd94aa145f9a0ae23d", size = 2008753 },
    { url = "https://files.pythonhosted.org/packages/7c/76/1c42e384e8d78452ededac8b583fe2550c84abfef83a0552e0e7478ccbc3/pydantic_core-2.33.1-cp312-cp312-manylinux_2_5_i686.manylinux1_i686.whl", hash = "sha256:ef99779001d7ac2e2461d8ab55d3373fe7315caefdbecd8ced75304ae5a6fc6b", size = 2114849 },
    { url = "https://files.pythonhosted.org/packages/00/72/7d0cf05095c15f7ffe0eb78914b166d591c0eed72f294da68378da205101/pydantic_core-2.33.1-cp312-cp312-musllinux_1_1_aarch64.whl", hash = "sha256:fc6bf8869e193855e8d91d91f6bf59699a5cdfaa47a404e278e776dd7f168b39", size = 2069541 },
    { url = "https://files.pythonhosted.org/packages/b3/69/94a514066bb7d8be499aa764926937409d2389c09be0b5107a970286ef81/pydantic_core-2.33.1-cp312-cp312-musllinux_1_1_armv7l.whl", hash = "sha256:b1caa0bc2741b043db7823843e1bde8aaa58a55a58fda06083b0569f8b45693a", size = 2239225 },
    { url = "https://files.pythonhosted.org/packages/84/b0/e390071eadb44b41f4f54c3cef64d8bf5f9612c92686c9299eaa09e267e2/pydantic_core-2.33.1-cp312-cp312-musllinux_1_1_x86_64.whl", hash = "sha256:ec259f62538e8bf364903a7d0d0239447059f9434b284f5536e8402b7dd198db", size = 2248373 },
    { url = "https://files.pythonhosted.org/packages/d6/b2/288b3579ffc07e92af66e2f1a11be3b056fe1214aab314748461f21a31c3/pydantic_core-2.33.1-cp312-cp312-win32.whl", hash = "sha256:e14f369c98a7c15772b9da98987f58e2b509a93235582838bd0d1d8c08b68fda", size = 1907034 },
    { url = "https://files.pythonhosted.org/packages/02/28/58442ad1c22b5b6742b992ba9518420235adced665513868f99a1c2638a5/pydantic_core-2.33.1-cp312-cp312-win_amd64.whl", hash = "sha256:1c607801d85e2e123357b3893f82c97a42856192997b95b4d8325deb1cd0c5f4", size = 1956848 },
    { url = "https://files.pythonhosted.org/packages/a1/eb/f54809b51c7e2a1d9f439f158b8dd94359321abcc98767e16fc48ae5a77e/pydantic_core-2.33.1-cp312-cp312-win_arm64.whl", hash = "sha256:8d13f0276806ee722e70a1c93da19748594f19ac4299c7e41237fc791d1861ea", size = 1903986 },
    { url = "https://files.pythonhosted.org/packages/9c/c7/8b311d5adb0fe00a93ee9b4e92a02b0ec08510e9838885ef781ccbb20604/pydantic_core-2.33.1-pp310-pypy310_pp73-macosx_10_12_x86_64.whl", hash = "sha256:5c834f54f8f4640fd7e4b193f80eb25a0602bba9e19b3cd2fc7ffe8199f5ae02", size = 2041659 },
    { url = "https://files.pythonhosted.org/packages/8a/d6/4f58d32066a9e26530daaf9adc6664b01875ae0691570094968aaa7b8fcc/pydantic_core-2.33.1-pp310-pypy310_pp73-macosx_11_0_arm64.whl", hash = "sha256:049e0de24cf23766f12cc5cc71d8abc07d4a9deb9061b334b62093dedc7cb068", size = 1873294 },
    { url = "https://files.pythonhosted.org/packages/f7/3f/53cc9c45d9229da427909c751f8ed2bf422414f7664ea4dde2d004f596ba/pydantic_core-2.33.1-pp310-pypy310_pp73-manylinux_2_17_aarch64.manylinux2014_aarch64.whl", hash = "sha256:1a28239037b3d6f16916a4c831a5a0eadf856bdd6d2e92c10a0da3a59eadcf3e", size = 1903771 },
    { url = "https://files.pythonhosted.org/packages/f0/49/bf0783279ce674eb9903fb9ae43f6c614cb2f1c4951370258823f795368b/pydantic_core-2.33.1-pp310-pypy310_pp73-manylinux_2_17_x86_64.manylinux2014_x86_64.whl", hash = "sha256:9d3da303ab5f378a268fa7d45f37d7d85c3ec19769f28d2cc0c61826a8de21fe", size = 2083558 },
    { url = "https://files.pythonhosted.org/packages/9c/5b/0d998367687f986c7d8484a2c476d30f07bf5b8b1477649a6092bd4c540e/pydantic_core-2.33.1-pp310-pypy310_pp73-manylinux_2_5_i686.manylinux1_i686.whl", hash = "sha256:25626fb37b3c543818c14821afe0fd3830bc327a43953bc88db924b68c5723f1", size = 2118038 },
    { url = "https://files.pythonhosted.org/packages/b3/33/039287d410230ee125daee57373ac01940d3030d18dba1c29cd3089dc3ca/pydantic_core-2.33.1-pp310-pypy310_pp73-musllinux_1_1_aarch64.whl", hash = "sha256:3ab2d36e20fbfcce8f02d73c33a8a7362980cff717926bbae030b93ae46b56c7", size = 2079315 },
    { url = "https://files.pythonhosted.org/packages/1f/85/6d8b2646d99c062d7da2d0ab2faeb0d6ca9cca4c02da6076376042a20da3/pydantic_core-2.33.1-pp310-pypy310_pp73-musllinux_1_1_armv7l.whl", hash = "sha256:2f9284e11c751b003fd4215ad92d325d92c9cb19ee6729ebd87e3250072cdcde", size = 2249063 },
    { url = "https://files.pythonhosted.org/packages/17/d7/c37d208d5738f7b9ad8f22ae8a727d88ebf9c16c04ed2475122cc3f7224a/pydantic_core-2.33.1-pp310-pypy310_pp73-musllinux_1_1_x86_64.whl", hash = "sha256:048c01eee07d37cbd066fc512b9d8b5ea88ceeb4e629ab94b3e56965ad655add", size = 2254631 },
    { url = "https://files.pythonhosted.org/packages/13/e0/bafa46476d328e4553b85ab9b2f7409e7aaef0ce4c937c894821c542d347/pydantic_core-2.33.1-pp310-pypy310_pp73-win_amd64.whl", hash = "sha256:5ccd429694cf26af7997595d627dd2637e7932214486f55b8a357edaac9dae8c", size = 2080877 },
    { url = "https://files.pythonhosted.org/packages/0b/76/1794e440c1801ed35415238d2c728f26cd12695df9057154ad768b7b991c/pydantic_core-2.33.1-pp311-pypy311_pp73-macosx_10_12_x86_64.whl", hash = "sha256:3a371dc00282c4b84246509a5ddc808e61b9864aa1eae9ecc92bb1268b82db4a", size = 2042858 },
    { url = "https://files.pythonhosted.org/packages/73/b4/9cd7b081fb0b1b4f8150507cd59d27b275c3e22ad60b35cb19ea0977d9b9/pydantic_core-2.33.1-pp311-pypy311_pp73-macosx_11_0_arm64.whl", hash = "sha256:f59295ecc75a1788af8ba92f2e8c6eeaa5a94c22fc4d151e8d9638814f85c8fc", size = 1873745 },
    { url = "https://files.pythonhosted.org/packages/e1/d7/9ddb7575d4321e40d0363903c2576c8c0c3280ebea137777e5ab58d723e3/pydantic_core-2.33.1-pp311-pypy311_pp73-manylinux_2_17_aarch64.manylinux2014_aarch64.whl", hash = "sha256:08530b8ac922003033f399128505f513e30ca770527cc8bbacf75a84fcc2c74b", size = 1904188 },
    { url = "https://files.pythonhosted.org/packages/d1/a8/3194ccfe461bb08da19377ebec8cb4f13c9bd82e13baebc53c5c7c39a029/pydantic_core-2.33.1-pp311-pypy311_pp73-manylinux_2_17_x86_64.manylinux2014_x86_64.whl", hash = "sha256:bae370459da6a5466978c0eacf90690cb57ec9d533f8e63e564ef3822bfa04fe", size = 2083479 },
    { url = "https://files.pythonhosted.org/packages/42/c7/84cb569555d7179ca0b3f838cef08f66f7089b54432f5b8599aac6e9533e/pydantic_core-2.33.1-pp311-pypy311_pp73-manylinux_2_5_i686.manylinux1_i686.whl", hash = "sha256:e3de2777e3b9f4d603112f78006f4ae0acb936e95f06da6cb1a45fbad6bdb4b5", size = 2118415 },
    { url = "https://files.pythonhosted.org/packages/3b/67/72abb8c73e0837716afbb58a59cc9e3ae43d1aa8677f3b4bc72c16142716/pydantic_core-2.33.1-pp311-pypy311_pp73-musllinux_1_1_aarch64.whl", hash = "sha256:3a64e81e8cba118e108d7126362ea30e021291b7805d47e4896e52c791be2761", size = 2079623 },
    { url = "https://files.pythonhosted.org/packages/0b/cd/c59707e35a47ba4cbbf153c3f7c56420c58653b5801b055dc52cccc8e2dc/pydantic_core-2.33.1-pp311-pypy311_pp73-musllinux_1_1_armv7l.whl", hash = "sha256:52928d8c1b6bda03cc6d811e8923dffc87a2d3c8b3bfd2ce16471c7147a24850", size = 2250175 },
    { url = "https://files.pythonhosted.org/packages/84/32/e4325a6676b0bed32d5b084566ec86ed7fd1e9bcbfc49c578b1755bde920/pydantic_core-2.33.1-pp311-pypy311_pp73-musllinux_1_1_x86_64.whl", hash = "sha256:1b30d92c9412beb5ac6b10a3eb7ef92ccb14e3f2a8d7732e2d739f58b3aa7544", size = 2254674 },
    { url = "https://files.pythonhosted.org/packages/12/6f/5596dc418f2e292ffc661d21931ab34591952e2843e7168ea5a52591f6ff/pydantic_core-2.33.1-pp311-pypy311_pp73-win_amd64.whl", hash = "sha256:f995719707e0e29f0f41a8aa3bcea6e761a36c9136104d3189eafb83f5cec5e5", size = 2080951 },
]

[[package]]
name = "pygments"
version = "2.19.1"
source = { registry = "https://pypi.org/simple" }
sdist = { url = "https://files.pythonhosted.org/packages/7c/2d/c3338d48ea6cc0feb8446d8e6937e1408088a72a39937982cc6111d17f84/pygments-2.19.1.tar.gz", hash = "sha256:61c16d2a8576dc0649d9f39e089b5f02bcd27fba10d8fb4dcc28173f7a45151f", size = 4968581 }
wheels = [
    { url = "https://files.pythonhosted.org/packages/8a/0b/9fcc47d19c48b59121088dd6da2488a49d5f72dacf8262e2790a1d2c7d15/pygments-2.19.1-py3-none-any.whl", hash = "sha256:9ea1544ad55cecf4b8242fab6dd35a93bbce657034b0611ee383099054ab6d8c", size = 1225293 },
]

[[package]]
name = "pymdown-extensions"
version = "10.14.3"
source = { registry = "https://pypi.org/simple" }
dependencies = [
    { name = "markdown" },
    { name = "pyyaml" },
]
sdist = { url = "https://files.pythonhosted.org/packages/7c/44/e6de2fdc880ad0ec7547ca2e087212be815efbc9a425a8d5ba9ede602cbb/pymdown_extensions-10.14.3.tar.gz", hash = "sha256:41e576ce3f5d650be59e900e4ceff231e0aed2a88cf30acaee41e02f063a061b", size = 846846 }
wheels = [
    { url = "https://files.pythonhosted.org/packages/eb/f5/b9e2a42aa8f9e34d52d66de87941ecd236570c7ed2e87775ed23bbe4e224/pymdown_extensions-10.14.3-py3-none-any.whl", hash = "sha256:05e0bee73d64b9c71a4ae17c72abc2f700e8bc8403755a00580b49a4e9f189e9", size = 264467 },
]

[[package]]
name = "pymupdf"
version = "1.25.5"
source = { registry = "https://pypi.org/simple" }
sdist = { url = "https://files.pythonhosted.org/packages/f9/af/3d5d363241b9a74470273cf1534436f13a0a61fc5ef6efd19e5afe9de812/pymupdf-1.25.5.tar.gz", hash = "sha256:5f96311cacd13254c905f6654a004a0a2025b71cabc04fda667f5472f72c15a0", size = 69812626 }
wheels = [
    { url = "https://files.pythonhosted.org/packages/85/5f/153d6c338291448e182648844849d13938a62a82a3e4a9b0907d9b381148/pymupdf-1.25.5-cp39-abi3-macosx_10_9_x86_64.whl", hash = "sha256:cde4e1c9cfb09c0e1e9c2b7f4b787dd6bb34a32cfe141a4675e24af7c0c25dd3", size = 19364722 },
    { url = "https://files.pythonhosted.org/packages/4e/55/43b64fa6cd048d2ea4574c045b5ac05d023254b91c2c703185f6f8a77b30/pymupdf-1.25.5-cp39-abi3-macosx_11_0_arm64.whl", hash = "sha256:5a35e2725fae0ab57f058dff77615c15eb5961eac50ba04f41ebc792cd8facad", size = 18606161 },
    { url = "https://files.pythonhosted.org/packages/8b/22/29edb3236aed2f99a7922699fd71183e2f6cdde3c3884670158ae4dcf3ea/pymupdf-1.25.5-cp39-abi3-manylinux2014_aarch64.manylinux_2_17_aarch64.whl", hash = "sha256:d94b800e9501929c42283d39bc241001dd87fdeea297b5cb40d5b5714534452f", size = 19467121 },
    { url = "https://files.pythonhosted.org/packages/18/12/95e2ebe2933f94800fdeafd87bc281a790e1dc947b147c3d101df4f73703/pymupdf-1.25.5-cp39-abi3-manylinux2014_x86_64.manylinux_2_17_x86_64.whl", hash = "sha256:ee22155d3a634642d76553204867d862ae1bdd9f7cf70c0797d8127ebee6bed5", size = 20030310 },
    { url = "https://files.pythonhosted.org/packages/bd/db/b4edec9e731ea7c2b74bf28b9091ed4e919d5c7f889ef86352b7fd416197/pymupdf-1.25.5-cp39-abi3-musllinux_1_2_x86_64.whl", hash = "sha256:6ed7fc25271004d6d3279c20a80cb2bb4cda3efa9f9088dcc07cd790eca0bc63", size = 21293562 },
    { url = "https://files.pythonhosted.org/packages/ec/47/682a8ddce650e09f5de6809c9bce926b2493a19b7f9537d80d4646989670/pymupdf-1.25.5-cp39-abi3-win32.whl", hash = "sha256:65e18ddb37fe8ec4edcdbebe9be3a8486b6a2f42609d0a142677e42f3a0614f8", size = 15110464 },
    { url = "https://files.pythonhosted.org/packages/71/c2/a9059607f80dcaf2392f991748cfc53456820392c0220cff02572653512a/pymupdf-1.25.5-cp39-abi3-win_amd64.whl", hash = "sha256:7f44bc3d03ea45b2f68c96464f96105e8c7908896f2fb5e8c04f1fb8dae7981e", size = 16579671 },
]

[[package]]
name = "pyreadline3"
version = "3.5.4"
source = { registry = "https://pypi.org/simple" }
sdist = { url = "https://files.pythonhosted.org/packages/0f/49/4cea918a08f02817aabae639e3d0ac046fef9f9180518a3ad394e22da148/pyreadline3-3.5.4.tar.gz", hash = "sha256:8d57d53039a1c75adba8e50dd3d992b28143480816187ea5efbd5c78e6c885b7", size = 99839 }
wheels = [
    { url = "https://files.pythonhosted.org/packages/5a/dc/491b7661614ab97483abf2056be1deee4dc2490ecbf7bff9ab5cdbac86e1/pyreadline3-3.5.4-py3-none-any.whl", hash = "sha256:eaf8e6cc3c49bcccf145fc6067ba8643d1df34d604a1ec0eccbf7a18e6d3fae6", size = 83178 },
]

[[package]]
name = "pytest"
version = "8.3.5"
source = { registry = "https://pypi.org/simple" }
dependencies = [
    { name = "colorama", marker = "sys_platform == 'win32'" },
    { name = "exceptiongroup", marker = "python_full_version < '3.11'" },
    { name = "iniconfig" },
    { name = "packaging" },
    { name = "pluggy" },
    { name = "tomli", marker = "python_full_version < '3.11'" },
]
sdist = { url = "https://files.pythonhosted.org/packages/ae/3c/c9d525a414d506893f0cd8a8d0de7706446213181570cdbd766691164e40/pytest-8.3.5.tar.gz", hash = "sha256:f4efe70cc14e511565ac476b57c279e12a855b11f48f212af1080ef2263d3845", size = 1450891 }
wheels = [
    { url = "https://files.pythonhosted.org/packages/30/3d/64ad57c803f1fa1e963a7946b6e0fea4a70df53c1a7fed304586539c2bac/pytest-8.3.5-py3-none-any.whl", hash = "sha256:c69214aa47deac29fad6c2a4f590b9c4a9fdb16a403176fe154b79c0b4d4d820", size = 343634 },
]

[[package]]
name = "python-dateutil"
version = "2.9.0.post0"
source = { registry = "https://pypi.org/simple" }
dependencies = [
    { name = "six" },
]
sdist = { url = "https://files.pythonhosted.org/packages/66/c0/0c8b6ad9f17a802ee498c46e004a0eb49bc148f2fd230864601a86dcf6db/python-dateutil-2.9.0.post0.tar.gz", hash = "sha256:37dd54208da7e1cd875388217d5e00ebd4179249f90fb72437e91a35459a0ad3", size = 342432 }
wheels = [
    { url = "https://files.pythonhosted.org/packages/ec/57/56b9bcc3c9c6a792fcbaf139543cee77261f3651ca9da0c93f5c1221264b/python_dateutil-2.9.0.post0-py2.py3-none-any.whl", hash = "sha256:a8b2bc7bffae282281c8140a97d3aa9c14da0b136dfe83f850eea9a5f7470427", size = 229892 },
]

[[package]]
name = "python-levenshtein"
version = "0.27.1"
source = { registry = "https://pypi.org/simple" }
dependencies = [
    { name = "levenshtein" },
]
sdist = { url = "https://files.pythonhosted.org/packages/13/f6/d865a565b7eeef4b5f9a18accafb03d5730c712420fc84a3a40555f7ea6b/python_levenshtein-0.27.1.tar.gz", hash = "sha256:3a5314a011016d373d309a68e875fd029caaa692ad3f32e78319299648045f11", size = 12326 }
wheels = [
    { url = "https://files.pythonhosted.org/packages/2a/95/8c8fd923b0a702388da4f9e0368f490d123cc5224279e6a083984304a15e/python_levenshtein-0.27.1-py3-none-any.whl", hash = "sha256:e1a4bc2a70284b2ebc4c505646142fecd0f831e49aa04ed972995895aec57396", size = 9426 },
]

[[package]]
name = "pytz"
version = "2025.2"
source = { registry = "https://pypi.org/simple" }
sdist = { url = "https://files.pythonhosted.org/packages/f8/bf/abbd3cdfb8fbc7fb3d4d38d320f2441b1e7cbe29be4f23797b4a2b5d8aac/pytz-2025.2.tar.gz", hash = "sha256:360b9e3dbb49a209c21ad61809c7fb453643e048b38924c765813546746e81c3", size = 320884 }
wheels = [
    { url = "https://files.pythonhosted.org/packages/81/c4/34e93fe5f5429d7570ec1fa436f1986fb1f00c3e0f43a589fe2bbcd22c3f/pytz-2025.2-py2.py3-none-any.whl", hash = "sha256:5ddf76296dd8c44c26eb8f4b6f35488f3ccbf6fbbd7adee0b7262d43f0ec2f00", size = 509225 },
]

[[package]]
name = "pyyaml"
version = "6.0.2"
source = { registry = "https://pypi.org/simple" }
sdist = { url = "https://files.pythonhosted.org/packages/54/ed/79a089b6be93607fa5cdaedf301d7dfb23af5f25c398d5ead2525b063e17/pyyaml-6.0.2.tar.gz", hash = "sha256:d584d9ec91ad65861cc08d42e834324ef890a082e591037abe114850ff7bbc3e", size = 130631 }
wheels = [
    { url = "https://files.pythonhosted.org/packages/9b/95/a3fac87cb7158e231b5a6012e438c647e1a87f09f8e0d123acec8ab8bf71/PyYAML-6.0.2-cp310-cp310-macosx_10_9_x86_64.whl", hash = "sha256:0a9a2848a5b7feac301353437eb7d5957887edbf81d56e903999a75a3d743086", size = 184199 },
    { url = "https://files.pythonhosted.org/packages/c7/7a/68bd47624dab8fd4afbfd3c48e3b79efe09098ae941de5b58abcbadff5cb/PyYAML-6.0.2-cp310-cp310-macosx_11_0_arm64.whl", hash = "sha256:29717114e51c84ddfba879543fb232a6ed60086602313ca38cce623c1d62cfbf", size = 171758 },
    { url = "https://files.pythonhosted.org/packages/49/ee/14c54df452143b9ee9f0f29074d7ca5516a36edb0b4cc40c3f280131656f/PyYAML-6.0.2-cp310-cp310-manylinux_2_17_aarch64.manylinux2014_aarch64.whl", hash = "sha256:8824b5a04a04a047e72eea5cec3bc266db09e35de6bdfe34c9436ac5ee27d237", size = 718463 },
    { url = "https://files.pythonhosted.org/packages/4d/61/de363a97476e766574650d742205be468921a7b532aa2499fcd886b62530/PyYAML-6.0.2-cp310-cp310-manylinux_2_17_s390x.manylinux2014_s390x.whl", hash = "sha256:7c36280e6fb8385e520936c3cb3b8042851904eba0e58d277dca80a5cfed590b", size = 719280 },
    { url = "https://files.pythonhosted.org/packages/6b/4e/1523cb902fd98355e2e9ea5e5eb237cbc5f3ad5f3075fa65087aa0ecb669/PyYAML-6.0.2-cp310-cp310-manylinux_2_17_x86_64.manylinux2014_x86_64.whl", hash = "sha256:ec031d5d2feb36d1d1a24380e4db6d43695f3748343d99434e6f5f9156aaa2ed", size = 751239 },
    { url = "https://files.pythonhosted.org/packages/b7/33/5504b3a9a4464893c32f118a9cc045190a91637b119a9c881da1cf6b7a72/PyYAML-6.0.2-cp310-cp310-musllinux_1_1_aarch64.whl", hash = "sha256:936d68689298c36b53b29f23c6dbb74de12b4ac12ca6cfe0e047bedceea56180", size = 695802 },
    { url = "https://files.pythonhosted.org/packages/5c/20/8347dcabd41ef3a3cdc4f7b7a2aff3d06598c8779faa189cdbf878b626a4/PyYAML-6.0.2-cp310-cp310-musllinux_1_1_x86_64.whl", hash = "sha256:23502f431948090f597378482b4812b0caae32c22213aecf3b55325e049a6c68", size = 720527 },
    { url = "https://files.pythonhosted.org/packages/be/aa/5afe99233fb360d0ff37377145a949ae258aaab831bde4792b32650a4378/PyYAML-6.0.2-cp310-cp310-win32.whl", hash = "sha256:2e99c6826ffa974fe6e27cdb5ed0021786b03fc98e5ee3c5bfe1fd5015f42b99", size = 144052 },
    { url = "https://files.pythonhosted.org/packages/b5/84/0fa4b06f6d6c958d207620fc60005e241ecedceee58931bb20138e1e5776/PyYAML-6.0.2-cp310-cp310-win_amd64.whl", hash = "sha256:a4d3091415f010369ae4ed1fc6b79def9416358877534caf6a0fdd2146c87a3e", size = 161774 },
    { url = "https://files.pythonhosted.org/packages/f8/aa/7af4e81f7acba21a4c6be026da38fd2b872ca46226673c89a758ebdc4fd2/PyYAML-6.0.2-cp311-cp311-macosx_10_9_x86_64.whl", hash = "sha256:cc1c1159b3d456576af7a3e4d1ba7e6924cb39de8f67111c735f6fc832082774", size = 184612 },
    { url = "https://files.pythonhosted.org/packages/8b/62/b9faa998fd185f65c1371643678e4d58254add437edb764a08c5a98fb986/PyYAML-6.0.2-cp311-cp311-macosx_11_0_arm64.whl", hash = "sha256:1e2120ef853f59c7419231f3bf4e7021f1b936f6ebd222406c3b60212205d2ee", size = 172040 },
    { url = "https://files.pythonhosted.org/packages/ad/0c/c804f5f922a9a6563bab712d8dcc70251e8af811fce4524d57c2c0fd49a4/PyYAML-6.0.2-cp311-cp311-manylinux_2_17_aarch64.manylinux2014_aarch64.whl", hash = "sha256:5d225db5a45f21e78dd9358e58a98702a0302f2659a3c6cd320564b75b86f47c", size = 736829 },
    { url = "https://files.pythonhosted.org/packages/51/16/6af8d6a6b210c8e54f1406a6b9481febf9c64a3109c541567e35a49aa2e7/PyYAML-6.0.2-cp311-cp311-manylinux_2_17_s390x.manylinux2014_s390x.whl", hash = "sha256:5ac9328ec4831237bec75defaf839f7d4564be1e6b25ac710bd1a96321cc8317", size = 764167 },
    { url = "https://files.pythonhosted.org/packages/75/e4/2c27590dfc9992f73aabbeb9241ae20220bd9452df27483b6e56d3975cc5/PyYAML-6.0.2-cp311-cp311-manylinux_2_17_x86_64.manylinux2014_x86_64.whl", hash = "sha256:3ad2a3decf9aaba3d29c8f537ac4b243e36bef957511b4766cb0057d32b0be85", size = 762952 },
    { url = "https://files.pythonhosted.org/packages/9b/97/ecc1abf4a823f5ac61941a9c00fe501b02ac3ab0e373c3857f7d4b83e2b6/PyYAML-6.0.2-cp311-cp311-musllinux_1_1_aarch64.whl", hash = "sha256:ff3824dc5261f50c9b0dfb3be22b4567a6f938ccce4587b38952d85fd9e9afe4", size = 735301 },
    { url = "https://files.pythonhosted.org/packages/45/73/0f49dacd6e82c9430e46f4a027baa4ca205e8b0a9dce1397f44edc23559d/PyYAML-6.0.2-cp311-cp311-musllinux_1_1_x86_64.whl", hash = "sha256:797b4f722ffa07cc8d62053e4cff1486fa6dc094105d13fea7b1de7d8bf71c9e", size = 756638 },
    { url = "https://files.pythonhosted.org/packages/22/5f/956f0f9fc65223a58fbc14459bf34b4cc48dec52e00535c79b8db361aabd/PyYAML-6.0.2-cp311-cp311-win32.whl", hash = "sha256:11d8f3dd2b9c1207dcaf2ee0bbbfd5991f571186ec9cc78427ba5bd32afae4b5", size = 143850 },
    { url = "https://files.pythonhosted.org/packages/ed/23/8da0bbe2ab9dcdd11f4f4557ccaf95c10b9811b13ecced089d43ce59c3c8/PyYAML-6.0.2-cp311-cp311-win_amd64.whl", hash = "sha256:e10ce637b18caea04431ce14fabcf5c64a1c61ec9c56b071a4b7ca131ca52d44", size = 161980 },
    { url = "https://files.pythonhosted.org/packages/86/0c/c581167fc46d6d6d7ddcfb8c843a4de25bdd27e4466938109ca68492292c/PyYAML-6.0.2-cp312-cp312-macosx_10_9_x86_64.whl", hash = "sha256:c70c95198c015b85feafc136515252a261a84561b7b1d51e3384e0655ddf25ab", size = 183873 },
    { url = "https://files.pythonhosted.org/packages/a8/0c/38374f5bb272c051e2a69281d71cba6fdb983413e6758b84482905e29a5d/PyYAML-6.0.2-cp312-cp312-macosx_11_0_arm64.whl", hash = "sha256:ce826d6ef20b1bc864f0a68340c8b3287705cae2f8b4b1d932177dcc76721725", size = 173302 },
    { url = "https://files.pythonhosted.org/packages/c3/93/9916574aa8c00aa06bbac729972eb1071d002b8e158bd0e83a3b9a20a1f7/PyYAML-6.0.2-cp312-cp312-manylinux_2_17_aarch64.manylinux2014_aarch64.whl", hash = "sha256:1f71ea527786de97d1a0cc0eacd1defc0985dcf6b3f17bb77dcfc8c34bec4dc5", size = 739154 },
    { url = "https://files.pythonhosted.org/packages/95/0f/b8938f1cbd09739c6da569d172531567dbcc9789e0029aa070856f123984/PyYAML-6.0.2-cp312-cp312-manylinux_2_17_s390x.manylinux2014_s390x.whl", hash = "sha256:9b22676e8097e9e22e36d6b7bda33190d0d400f345f23d4065d48f4ca7ae0425", size = 766223 },
    { url = "https://files.pythonhosted.org/packages/b9/2b/614b4752f2e127db5cc206abc23a8c19678e92b23c3db30fc86ab731d3bd/PyYAML-6.0.2-cp312-cp312-manylinux_2_17_x86_64.manylinux2014_x86_64.whl", hash = "sha256:80bab7bfc629882493af4aa31a4cfa43a4c57c83813253626916b8c7ada83476", size = 767542 },
    { url = "https://files.pythonhosted.org/packages/d4/00/dd137d5bcc7efea1836d6264f049359861cf548469d18da90cd8216cf05f/PyYAML-6.0.2-cp312-cp312-musllinux_1_1_aarch64.whl", hash = "sha256:0833f8694549e586547b576dcfaba4a6b55b9e96098b36cdc7ebefe667dfed48", size = 731164 },
    { url = "https://files.pythonhosted.org/packages/c9/1f/4f998c900485e5c0ef43838363ba4a9723ac0ad73a9dc42068b12aaba4e4/PyYAML-6.0.2-cp312-cp312-musllinux_1_1_x86_64.whl", hash = "sha256:8b9c7197f7cb2738065c481a0461e50ad02f18c78cd75775628afb4d7137fb3b", size = 756611 },
    { url = "https://files.pythonhosted.org/packages/df/d1/f5a275fdb252768b7a11ec63585bc38d0e87c9e05668a139fea92b80634c/PyYAML-6.0.2-cp312-cp312-win32.whl", hash = "sha256:ef6107725bd54b262d6dedcc2af448a266975032bc85ef0172c5f059da6325b4", size = 140591 },
    { url = "https://files.pythonhosted.org/packages/0c/e8/4f648c598b17c3d06e8753d7d13d57542b30d56e6c2dedf9c331ae56312e/PyYAML-6.0.2-cp312-cp312-win_amd64.whl", hash = "sha256:7e7401d0de89a9a855c839bc697c079a4af81cf878373abd7dc625847d25cbd8", size = 156338 },
]

[[package]]
name = "pyyaml-env-tag"
version = "0.1"
source = { registry = "https://pypi.org/simple" }
dependencies = [
    { name = "pyyaml" },
]
sdist = { url = "https://files.pythonhosted.org/packages/fb/8e/da1c6c58f751b70f8ceb1eb25bc25d524e8f14fe16edcce3f4e3ba08629c/pyyaml_env_tag-0.1.tar.gz", hash = "sha256:70092675bda14fdec33b31ba77e7543de9ddc88f2e5b99160396572d11525bdb", size = 5631 }
wheels = [
    { url = "https://files.pythonhosted.org/packages/5a/66/bbb1dd374f5c870f59c5bb1db0e18cbe7fa739415a24cbd95b2d1f5ae0c4/pyyaml_env_tag-0.1-py3-none-any.whl", hash = "sha256:af31106dec8a4d68c60207c1886031cbf839b68aa7abccdb19868200532c2069", size = 3911 },
]

[[package]]
name = "rapidfuzz"
version = "3.13.0"
source = { registry = "https://pypi.org/simple" }
sdist = { url = "https://files.pythonhosted.org/packages/ed/f6/6895abc3a3d056b9698da3199b04c0e56226d530ae44a470edabf8b664f0/rapidfuzz-3.13.0.tar.gz", hash = "sha256:d2eaf3839e52cbcc0accbe9817a67b4b0fcf70aaeb229cfddc1c28061f9ce5d8", size = 57904226 }
wheels = [
    { url = "https://files.pythonhosted.org/packages/de/27/ca10b3166024ae19a7e7c21f73c58dfd4b7fef7420e5497ee64ce6b73453/rapidfuzz-3.13.0-cp310-cp310-macosx_10_9_x86_64.whl", hash = "sha256:aafc42a1dc5e1beeba52cd83baa41372228d6d8266f6d803c16dbabbcc156255", size = 1998899 },
    { url = "https://files.pythonhosted.org/packages/f0/38/c4c404b13af0315483a6909b3a29636e18e1359307fb74a333fdccb3730d/rapidfuzz-3.13.0-cp310-cp310-macosx_11_0_arm64.whl", hash = "sha256:85c9a131a44a95f9cac2eb6e65531db014e09d89c4f18c7b1fa54979cb9ff1f3", size = 1449949 },
    { url = "https://files.pythonhosted.org/packages/12/ae/15c71d68a6df6b8e24595421fdf5bcb305888318e870b7be8d935a9187ee/rapidfuzz-3.13.0-cp310-cp310-manylinux_2_17_aarch64.manylinux2014_aarch64.whl", hash = "sha256:7d7cec4242d30dd521ef91c0df872e14449d1dffc2a6990ede33943b0dae56c3", size = 1424199 },
    { url = "https://files.pythonhosted.org/packages/dc/9a/765beb9e14d7b30d12e2d6019e8b93747a0bedbc1d0cce13184fa3825426/rapidfuzz-3.13.0-cp310-cp310-manylinux_2_17_i686.manylinux2014_i686.whl", hash = "sha256:e297c09972698c95649e89121e3550cee761ca3640cd005e24aaa2619175464e", size = 5352400 },
    { url = "https://files.pythonhosted.org/packages/e2/b8/49479fe6f06b06cd54d6345ed16de3d1ac659b57730bdbe897df1e059471/rapidfuzz-3.13.0-cp310-cp310-manylinux_2_17_ppc64le.manylinux2014_ppc64le.whl", hash = "sha256:ef0f5f03f61b0e5a57b1df7beafd83df993fd5811a09871bad6038d08e526d0d", size = 1652465 },
    { url = "https://files.pythonhosted.org/packages/6f/d8/08823d496b7dd142a7b5d2da04337df6673a14677cfdb72f2604c64ead69/rapidfuzz-3.13.0-cp310-cp310-manylinux_2_17_s390x.manylinux2014_s390x.whl", hash = "sha256:d8cf5f7cd6e4d5eb272baf6a54e182b2c237548d048e2882258336533f3f02b7", size = 1616590 },
    { url = "https://files.pythonhosted.org/packages/38/d4/5cfbc9a997e544f07f301c54d42aac9e0d28d457d543169e4ec859b8ce0d/rapidfuzz-3.13.0-cp310-cp310-manylinux_2_17_x86_64.manylinux2014_x86_64.whl", hash = "sha256:9256218ac8f1a957806ec2fb9a6ddfc6c32ea937c0429e88cf16362a20ed8602", size = 3086956 },
    { url = "https://files.pythonhosted.org/packages/25/1e/06d8932a72fa9576095234a15785136407acf8f9a7dbc8136389a3429da1/rapidfuzz-3.13.0-cp310-cp310-musllinux_1_2_aarch64.whl", hash = "sha256:e1bdd2e6d0c5f9706ef7595773a81ca2b40f3b33fd7f9840b726fb00c6c4eb2e", size = 2494220 },
    { url = "https://files.pythonhosted.org/packages/03/16/5acf15df63119d5ca3d9a54b82807866ff403461811d077201ca351a40c3/rapidfuzz-3.13.0-cp310-cp310-musllinux_1_2_i686.whl", hash = "sha256:5280be8fd7e2bee5822e254fe0a5763aa0ad57054b85a32a3d9970e9b09bbcbf", size = 7585481 },
    { url = "https://files.pythonhosted.org/packages/e1/cf/ebade4009431ea8e715e59e882477a970834ddaacd1a670095705b86bd0d/rapidfuzz-3.13.0-cp310-cp310-musllinux_1_2_ppc64le.whl", hash = "sha256:fd742c03885db1fce798a1cd87a20f47f144ccf26d75d52feb6f2bae3d57af05", size = 2894842 },
    { url = "https://files.pythonhosted.org/packages/a7/bd/0732632bd3f906bf613229ee1b7cbfba77515db714a0e307becfa8a970ae/rapidfuzz-3.13.0-cp310-cp310-musllinux_1_2_s390x.whl", hash = "sha256:5435fcac94c9ecf0504bf88a8a60c55482c32e18e108d6079a0089c47f3f8cf6", size = 3438517 },
    { url = "https://files.pythonhosted.org/packages/83/89/d3bd47ec9f4b0890f62aea143a1e35f78f3d8329b93d9495b4fa8a3cbfc3/rapidfuzz-3.13.0-cp310-cp310-musllinux_1_2_x86_64.whl", hash = "sha256:93a755266856599be4ab6346273f192acde3102d7aa0735e2f48b456397a041f", size = 4412773 },
    { url = "https://files.pythonhosted.org/packages/b3/57/1a152a07883e672fc117c7f553f5b933f6e43c431ac3fd0e8dae5008f481/rapidfuzz-3.13.0-cp310-cp310-win32.whl", hash = "sha256:3abe6a4e8eb4cfc4cda04dd650a2dc6d2934cbdeda5def7e6fd1c20f6e7d2a0b", size = 1842334 },
    { url = "https://files.pythonhosted.org/packages/a7/68/7248addf95b6ca51fc9d955161072285da3059dd1472b0de773cff910963/rapidfuzz-3.13.0-cp310-cp310-win_amd64.whl", hash = "sha256:e8ddb58961401da7d6f55f185512c0d6bd24f529a637078d41dd8ffa5a49c107", size = 1624392 },
    { url = "https://files.pythonhosted.org/packages/68/23/f41c749f2c61ed1ed5575eaf9e73ef9406bfedbf20a3ffa438d15b5bf87e/rapidfuzz-3.13.0-cp310-cp310-win_arm64.whl", hash = "sha256:c523620d14ebd03a8d473c89e05fa1ae152821920c3ff78b839218ff69e19ca3", size = 865584 },
    { url = "https://files.pythonhosted.org/packages/87/17/9be9eff5a3c7dfc831c2511262082c6786dca2ce21aa8194eef1cb71d67a/rapidfuzz-3.13.0-cp311-cp311-macosx_10_9_x86_64.whl", hash = "sha256:d395a5cad0c09c7f096433e5fd4224d83b53298d53499945a9b0e5a971a84f3a", size = 1999453 },
    { url = "https://files.pythonhosted.org/packages/75/67/62e57896ecbabe363f027d24cc769d55dd49019e576533ec10e492fcd8a2/rapidfuzz-3.13.0-cp311-cp311-macosx_11_0_arm64.whl", hash = "sha256:b7b3eda607a019169f7187328a8d1648fb9a90265087f6903d7ee3a8eee01805", size = 1450881 },
    { url = "https://files.pythonhosted.org/packages/96/5c/691c5304857f3476a7b3df99e91efc32428cbe7d25d234e967cc08346c13/rapidfuzz-3.13.0-cp311-cp311-manylinux_2_17_aarch64.manylinux2014_aarch64.whl", hash = "sha256:98e0bfa602e1942d542de077baf15d658bd9d5dcfe9b762aff791724c1c38b70", size = 1422990 },
    { url = "https://files.pythonhosted.org/packages/46/81/7a7e78f977496ee2d613154b86b203d373376bcaae5de7bde92f3ad5a192/rapidfuzz-3.13.0-cp311-cp311-manylinux_2_17_i686.manylinux2014_i686.whl", hash = "sha256:bef86df6d59667d9655905b02770a0c776d2853971c0773767d5ef8077acd624", size = 5342309 },
    { url = "https://files.pythonhosted.org/packages/51/44/12fdd12a76b190fe94bf38d252bb28ddf0ab7a366b943e792803502901a2/rapidfuzz-3.13.0-cp311-cp311-manylinux_2_17_ppc64le.manylinux2014_ppc64le.whl", hash = "sha256:fedd316c165beed6307bf754dee54d3faca2c47e1f3bcbd67595001dfa11e969", size = 1656881 },
    { url = "https://files.pythonhosted.org/packages/27/ae/0d933e660c06fcfb087a0d2492f98322f9348a28b2cc3791a5dbadf6e6fb/rapidfuzz-3.13.0-cp311-cp311-manylinux_2_17_s390x.manylinux2014_s390x.whl", hash = "sha256:5158da7f2ec02a930be13bac53bb5903527c073c90ee37804090614cab83c29e", size = 1608494 },
    { url = "https://files.pythonhosted.org/packages/3d/2c/4b2f8aafdf9400e5599b6ed2f14bc26ca75f5a923571926ccbc998d4246a/rapidfuzz-3.13.0-cp311-cp311-manylinux_2_17_x86_64.manylinux2014_x86_64.whl", hash = "sha256:3b6f913ee4618ddb6d6f3e387b76e8ec2fc5efee313a128809fbd44e65c2bbb2", size = 3072160 },
    { url = "https://files.pythonhosted.org/packages/60/7d/030d68d9a653c301114101c3003b31ce01cf2c3224034cd26105224cd249/rapidfuzz-3.13.0-cp311-cp311-musllinux_1_2_aarch64.whl", hash = "sha256:d25fdbce6459ccbbbf23b4b044f56fbd1158b97ac50994eaae2a1c0baae78301", size = 2491549 },
    { url = "https://files.pythonhosted.org/packages/8e/cd/7040ba538fc6a8ddc8816a05ecf46af9988b46c148ddd7f74fb0fb73d012/rapidfuzz-3.13.0-cp311-cp311-musllinux_1_2_i686.whl", hash = "sha256:25343ccc589a4579fbde832e6a1e27258bfdd7f2eb0f28cb836d6694ab8591fc", size = 7584142 },
    { url = "https://files.pythonhosted.org/packages/c1/96/85f7536fbceb0aa92c04a1c37a3fc4fcd4e80649e9ed0fb585382df82edc/rapidfuzz-3.13.0-cp311-cp311-musllinux_1_2_ppc64le.whl", hash = "sha256:a9ad1f37894e3ffb76bbab76256e8a8b789657183870be11aa64e306bb5228fd", size = 2896234 },
    { url = "https://files.pythonhosted.org/packages/55/fd/460e78438e7019f2462fe9d4ecc880577ba340df7974c8a4cfe8d8d029df/rapidfuzz-3.13.0-cp311-cp311-musllinux_1_2_s390x.whl", hash = "sha256:5dc71ef23845bb6b62d194c39a97bb30ff171389c9812d83030c1199f319098c", size = 3437420 },
    { url = "https://files.pythonhosted.org/packages/cc/df/c3c308a106a0993befd140a414c5ea78789d201cf1dfffb8fd9749718d4f/rapidfuzz-3.13.0-cp311-cp311-musllinux_1_2_x86_64.whl", hash = "sha256:b7f4c65facdb94f44be759bbd9b6dda1fa54d0d6169cdf1a209a5ab97d311a75", size = 4410860 },
    { url = "https://files.pythonhosted.org/packages/75/ee/9d4ece247f9b26936cdeaae600e494af587ce9bf8ddc47d88435f05cfd05/rapidfuzz-3.13.0-cp311-cp311-win32.whl", hash = "sha256:b5104b62711565e0ff6deab2a8f5dbf1fbe333c5155abe26d2cfd6f1849b6c87", size = 1843161 },
    { url = "https://files.pythonhosted.org/packages/c9/5a/d00e1f63564050a20279015acb29ecaf41646adfacc6ce2e1e450f7f2633/rapidfuzz-3.13.0-cp311-cp311-win_amd64.whl", hash = "sha256:9093cdeb926deb32a4887ebe6910f57fbcdbc9fbfa52252c10b56ef2efb0289f", size = 1629962 },
    { url = "https://files.pythonhosted.org/packages/3b/74/0a3de18bc2576b794f41ccd07720b623e840fda219ab57091897f2320fdd/rapidfuzz-3.13.0-cp311-cp311-win_arm64.whl", hash = "sha256:f70f646751b6aa9d05be1fb40372f006cc89d6aad54e9d79ae97bd1f5fce5203", size = 866631 },
    { url = "https://files.pythonhosted.org/packages/13/4b/a326f57a4efed8f5505b25102797a58e37ee11d94afd9d9422cb7c76117e/rapidfuzz-3.13.0-cp312-cp312-macosx_10_13_x86_64.whl", hash = "sha256:4a1a6a906ba62f2556372282b1ef37b26bca67e3d2ea957277cfcefc6275cca7", size = 1989501 },
    { url = "https://files.pythonhosted.org/packages/b7/53/1f7eb7ee83a06c400089ec7cb841cbd581c2edd7a4b21eb2f31030b88daa/rapidfuzz-3.13.0-cp312-cp312-macosx_11_0_arm64.whl", hash = "sha256:2fd0975e015b05c79a97f38883a11236f5a24cca83aa992bd2558ceaa5652b26", size = 1445379 },
    { url = "https://files.pythonhosted.org/packages/07/09/de8069a4599cc8e6d194e5fa1782c561151dea7d5e2741767137e2a8c1f0/rapidfuzz-3.13.0-cp312-cp312-manylinux_2_17_aarch64.manylinux2014_aarch64.whl", hash = "sha256:5d4e13593d298c50c4f94ce453f757b4b398af3fa0fd2fde693c3e51195b7f69", size = 1405986 },
    { url = "https://files.pythonhosted.org/packages/5d/77/d9a90b39c16eca20d70fec4ca377fbe9ea4c0d358c6e4736ab0e0e78aaf6/rapidfuzz-3.13.0-cp312-cp312-manylinux_2_17_i686.manylinux2014_i686.whl", hash = "sha256:ed6f416bda1c9133000009d84d9409823eb2358df0950231cc936e4bf784eb97", size = 5310809 },
    { url = "https://files.pythonhosted.org/packages/1e/7d/14da291b0d0f22262d19522afaf63bccf39fc027c981233fb2137a57b71f/rapidfuzz-3.13.0-cp312-cp312-manylinux_2_17_ppc64le.manylinux2014_ppc64le.whl", hash = "sha256:1dc82b6ed01acb536b94a43996a94471a218f4d89f3fdd9185ab496de4b2a981", size = 1629394 },
    { url = "https://files.pythonhosted.org/packages/b7/e4/79ed7e4fa58f37c0f8b7c0a62361f7089b221fe85738ae2dbcfb815e985a/rapidfuzz-3.13.0-cp312-cp312-manylinux_2_17_s390x.manylinux2014_s390x.whl", hash = "sha256:e9d824de871daa6e443b39ff495a884931970d567eb0dfa213d234337343835f", size = 1600544 },
    { url = "https://files.pythonhosted.org/packages/4e/20/e62b4d13ba851b0f36370060025de50a264d625f6b4c32899085ed51f980/rapidfuzz-3.13.0-cp312-cp312-manylinux_2_17_x86_64.manylinux2014_x86_64.whl", hash = "sha256:2d18228a2390375cf45726ce1af9d36ff3dc1f11dce9775eae1f1b13ac6ec50f", size = 3052796 },
    { url = "https://files.pythonhosted.org/packages/cd/8d/55fdf4387dec10aa177fe3df8dbb0d5022224d95f48664a21d6b62a5299d/rapidfuzz-3.13.0-cp312-cp312-musllinux_1_2_aarch64.whl", hash = "sha256:9f5fe634c9482ec5d4a6692afb8c45d370ae86755e5f57aa6c50bfe4ca2bdd87", size = 2464016 },
    { url = "https://files.pythonhosted.org/packages/9b/be/0872f6a56c0f473165d3b47d4170fa75263dc5f46985755aa9bf2bbcdea1/rapidfuzz-3.13.0-cp312-cp312-musllinux_1_2_i686.whl", hash = "sha256:694eb531889f71022b2be86f625a4209c4049e74be9ca836919b9e395d5e33b3", size = 7556725 },
    { url = "https://files.pythonhosted.org/packages/5d/f3/6c0750e484d885a14840c7a150926f425d524982aca989cdda0bb3bdfa57/rapidfuzz-3.13.0-cp312-cp312-musllinux_1_2_ppc64le.whl", hash = "sha256:11b47b40650e06147dee5e51a9c9ad73bb7b86968b6f7d30e503b9f8dd1292db", size = 2859052 },
    { url = "https://files.pythonhosted.org/packages/6f/98/5a3a14701b5eb330f444f7883c9840b43fb29c575e292e09c90a270a6e07/rapidfuzz-3.13.0-cp312-cp312-musllinux_1_2_s390x.whl", hash = "sha256:98b8107ff14f5af0243f27d236bcc6e1ef8e7e3b3c25df114e91e3a99572da73", size = 3390219 },
    { url = "https://files.pythonhosted.org/packages/e9/7d/f4642eaaeb474b19974332f2a58471803448be843033e5740965775760a5/rapidfuzz-3.13.0-cp312-cp312-musllinux_1_2_x86_64.whl", hash = "sha256:b836f486dba0aceb2551e838ff3f514a38ee72b015364f739e526d720fdb823a", size = 4377924 },
    { url = "https://files.pythonhosted.org/packages/8e/83/fa33f61796731891c3e045d0cbca4436a5c436a170e7f04d42c2423652c3/rapidfuzz-3.13.0-cp312-cp312-win32.whl", hash = "sha256:4671ee300d1818d7bdfd8fa0608580d7778ba701817216f0c17fb29e6b972514", size = 1823915 },
    { url = "https://files.pythonhosted.org/packages/03/25/5ee7ab6841ca668567d0897905eebc79c76f6297b73bf05957be887e9c74/rapidfuzz-3.13.0-cp312-cp312-win_amd64.whl", hash = "sha256:6e2065f68fb1d0bf65adc289c1bdc45ba7e464e406b319d67bb54441a1b9da9e", size = 1616985 },
    { url = "https://files.pythonhosted.org/packages/76/5e/3f0fb88db396cb692aefd631e4805854e02120a2382723b90dcae720bcc6/rapidfuzz-3.13.0-cp312-cp312-win_arm64.whl", hash = "sha256:65cc97c2fc2c2fe23586599686f3b1ceeedeca8e598cfcc1b7e56dc8ca7e2aa7", size = 860116 },
    { url = "https://files.pythonhosted.org/packages/d5/e1/f5d85ae3c53df6f817ca70dbdd37c83f31e64caced5bb867bec6b43d1fdf/rapidfuzz-3.13.0-pp310-pypy310_pp73-macosx_10_15_x86_64.whl", hash = "sha256:fe5790a36d33a5d0a6a1f802aa42ecae282bf29ac6f7506d8e12510847b82a45", size = 1904437 },
    { url = "https://files.pythonhosted.org/packages/db/d7/ded50603dddc5eb182b7ce547a523ab67b3bf42b89736f93a230a398a445/rapidfuzz-3.13.0-pp310-pypy310_pp73-macosx_11_0_arm64.whl", hash = "sha256:cdb33ee9f8a8e4742c6b268fa6bd739024f34651a06b26913381b1413ebe7590", size = 1383126 },
    { url = "https://files.pythonhosted.org/packages/c4/48/6f795e793babb0120b63a165496d64f989b9438efbeed3357d9a226ce575/rapidfuzz-3.13.0-pp310-pypy310_pp73-manylinux_2_17_aarch64.manylinux2014_aarch64.whl", hash = "sha256:8c99b76b93f7b495eee7dcb0d6a38fb3ce91e72e99d9f78faa5664a881cb2b7d", size = 1365565 },
    { url = "https://files.pythonhosted.org/packages/f0/50/0062a959a2d72ed17815824e40e2eefdb26f6c51d627389514510a7875f3/rapidfuzz-3.13.0-pp310-pypy310_pp73-manylinux_2_17_i686.manylinux2014_i686.whl", hash = "sha256:6af42f2ede8b596a6aaf6d49fdee3066ca578f4856b85ab5c1e2145de367a12d", size = 5251719 },
    { url = "https://files.pythonhosted.org/packages/e7/02/bd8b70cd98b7a88e1621264778ac830c9daa7745cd63e838bd773b1aeebd/rapidfuzz-3.13.0-pp310-pypy310_pp73-manylinux_2_17_x86_64.manylinux2014_x86_64.whl", hash = "sha256:6c0efa73afbc5b265aca0d8a467ae2a3f40d6854cbe1481cb442a62b7bf23c99", size = 2991095 },
    { url = "https://files.pythonhosted.org/packages/9f/8d/632d895cdae8356826184864d74a5f487d40cb79f50a9137510524a1ba86/rapidfuzz-3.13.0-pp310-pypy310_pp73-win_amd64.whl", hash = "sha256:7ac21489de962a4e2fc1e8f0b0da4aa1adc6ab9512fd845563fecb4b4c52093a", size = 1553888 },
    { url = "https://files.pythonhosted.org/packages/88/df/6060c5a9c879b302bd47a73fc012d0db37abf6544c57591bcbc3459673bd/rapidfuzz-3.13.0-pp311-pypy311_pp73-macosx_10_15_x86_64.whl", hash = "sha256:1ba007f4d35a45ee68656b2eb83b8715e11d0f90e5b9f02d615a8a321ff00c27", size = 1905935 },
    { url = "https://files.pythonhosted.org/packages/a2/6c/a0b819b829e20525ef1bd58fc776fb8d07a0c38d819e63ba2b7c311a2ed4/rapidfuzz-3.13.0-pp311-pypy311_pp73-macosx_11_0_arm64.whl", hash = "sha256:d7a217310429b43be95b3b8ad7f8fc41aba341109dc91e978cd7c703f928c58f", size = 1383714 },
    { url = "https://files.pythonhosted.org/packages/6a/c1/3da3466cc8a9bfb9cd345ad221fac311143b6a9664b5af4adb95b5e6ce01/rapidfuzz-3.13.0-pp311-pypy311_pp73-manylinux_2_17_aarch64.manylinux2014_aarch64.whl", hash = "sha256:558bf526bcd777de32b7885790a95a9548ffdcce68f704a81207be4a286c1095", size = 1367329 },
    { url = "https://files.pythonhosted.org/packages/da/f0/9f2a9043bfc4e66da256b15d728c5fc2d865edf0028824337f5edac36783/rapidfuzz-3.13.0-pp311-pypy311_pp73-manylinux_2_17_i686.manylinux2014_i686.whl", hash = "sha256:202a87760f5145140d56153b193a797ae9338f7939eb16652dd7ff96f8faf64c", size = 5251057 },
    { url = "https://files.pythonhosted.org/packages/6a/ff/af2cb1d8acf9777d52487af5c6b34ce9d13381a753f991d95ecaca813407/rapidfuzz-3.13.0-pp311-pypy311_pp73-manylinux_2_17_x86_64.manylinux2014_x86_64.whl", hash = "sha256:cfcccc08f671646ccb1e413c773bb92e7bba789e3a1796fd49d23c12539fe2e4", size = 2992401 },
    { url = "https://files.pythonhosted.org/packages/c1/c5/c243b05a15a27b946180db0d1e4c999bef3f4221505dff9748f1f6c917be/rapidfuzz-3.13.0-pp311-pypy311_pp73-win_amd64.whl", hash = "sha256:1f219f1e3c3194d7a7de222f54450ce12bc907862ff9a8962d83061c1f923c86", size = 1553782 },
]

[[package]]
name = "rapidocr-onnxruntime"
version = "1.4.4"
source = { registry = "https://pypi.org/simple" }
dependencies = [
    { name = "numpy" },
    { name = "onnxruntime" },
    { name = "opencv-python" },
    { name = "pillow" },
    { name = "pyclipper" },
    { name = "pyyaml" },
    { name = "shapely" },
    { name = "six" },
    { name = "tqdm" },
]
wheels = [
    { url = "https://files.pythonhosted.org/packages/ba/12/1e5497183bdbe782dbb91bad1d0d2297dba4d2831b2652657f7517bfc6df/rapidocr_onnxruntime-1.4.4-py3-none-any.whl", hash = "sha256:971d7d5f223a7a808662229df1ef69893809d8457d834e6373d3854bc1782cbf", size = 14915192 },
]

[[package]]
name = "regex"
version = "2024.11.6"
source = { registry = "https://pypi.org/simple" }
sdist = { url = "https://files.pythonhosted.org/packages/8e/5f/bd69653fbfb76cf8604468d3b4ec4c403197144c7bfe0e6a5fc9e02a07cb/regex-2024.11.6.tar.gz", hash = "sha256:7ab159b063c52a0333c884e4679f8d7a85112ee3078fe3d9004b2dd875585519", size = 399494 }
wheels = [
    { url = "https://files.pythonhosted.org/packages/95/3c/4651f6b130c6842a8f3df82461a8950f923925db8b6961063e82744bddcc/regex-2024.11.6-cp310-cp310-macosx_10_9_universal2.whl", hash = "sha256:ff590880083d60acc0433f9c3f713c51f7ac6ebb9adf889c79a261ecf541aa91", size = 482674 },
    { url = "https://files.pythonhosted.org/packages/15/51/9f35d12da8434b489c7b7bffc205c474a0a9432a889457026e9bc06a297a/regex-2024.11.6-cp310-cp310-macosx_10_9_x86_64.whl", hash = "sha256:658f90550f38270639e83ce492f27d2c8d2cd63805c65a13a14d36ca126753f0", size = 287684 },
    { url = "https://files.pythonhosted.org/packages/bd/18/b731f5510d1b8fb63c6b6d3484bfa9a59b84cc578ac8b5172970e05ae07c/regex-2024.11.6-cp310-cp310-macosx_11_0_arm64.whl", hash = "sha256:164d8b7b3b4bcb2068b97428060b2a53be050085ef94eca7f240e7947f1b080e", size = 284589 },
    { url = "https://files.pythonhosted.org/packages/78/a2/6dd36e16341ab95e4c6073426561b9bfdeb1a9c9b63ab1b579c2e96cb105/regex-2024.11.6-cp310-cp310-manylinux_2_17_aarch64.manylinux2014_aarch64.whl", hash = "sha256:d3660c82f209655a06b587d55e723f0b813d3a7db2e32e5e7dc64ac2a9e86fde", size = 782511 },
    { url = "https://files.pythonhosted.org/packages/1b/2b/323e72d5d2fd8de0d9baa443e1ed70363ed7e7b2fb526f5950c5cb99c364/regex-2024.11.6-cp310-cp310-manylinux_2_17_ppc64le.manylinux2014_ppc64le.whl", hash = "sha256:d22326fcdef5e08c154280b71163ced384b428343ae16a5ab2b3354aed12436e", size = 821149 },
    { url = "https://files.pythonhosted.org/packages/90/30/63373b9ea468fbef8a907fd273e5c329b8c9535fee36fc8dba5fecac475d/regex-2024.11.6-cp310-cp310-manylinux_2_17_s390x.manylinux2014_s390x.whl", hash = "sha256:f1ac758ef6aebfc8943560194e9fd0fa18bcb34d89fd8bd2af18183afd8da3a2", size = 809707 },
    { url = "https://files.pythonhosted.org/packages/f2/98/26d3830875b53071f1f0ae6d547f1d98e964dd29ad35cbf94439120bb67a/regex-2024.11.6-cp310-cp310-manylinux_2_17_x86_64.manylinux2014_x86_64.whl", hash = "sha256:997d6a487ff00807ba810e0f8332c18b4eb8d29463cfb7c820dc4b6e7562d0cf", size = 781702 },
    { url = "https://files.pythonhosted.org/packages/87/55/eb2a068334274db86208ab9d5599ffa63631b9f0f67ed70ea7c82a69bbc8/regex-2024.11.6-cp310-cp310-manylinux_2_5_i686.manylinux1_i686.manylinux_2_17_i686.manylinux2014_i686.whl", hash = "sha256:02a02d2bb04fec86ad61f3ea7f49c015a0681bf76abb9857f945d26159d2968c", size = 771976 },
    { url = "https://files.pythonhosted.org/packages/74/c0/be707bcfe98254d8f9d2cff55d216e946f4ea48ad2fd8cf1428f8c5332ba/regex-2024.11.6-cp310-cp310-manylinux_2_5_x86_64.manylinux1_x86_64.manylinux_2_12_x86_64.manylinux2010_x86_64.whl", hash = "sha256:f02f93b92358ee3f78660e43b4b0091229260c5d5c408d17d60bf26b6c900e86", size = 697397 },
    { url = "https://files.pythonhosted.org/packages/49/dc/bb45572ceb49e0f6509f7596e4ba7031f6819ecb26bc7610979af5a77f45/regex-2024.11.6-cp310-cp310-musllinux_1_2_aarch64.whl", hash = "sha256:06eb1be98df10e81ebaded73fcd51989dcf534e3c753466e4b60c4697a003b67", size = 768726 },
    { url = "https://files.pythonhosted.org/packages/5a/db/f43fd75dc4c0c2d96d0881967897926942e935d700863666f3c844a72ce6/regex-2024.11.6-cp310-cp310-musllinux_1_2_i686.whl", hash = "sha256:040df6fe1a5504eb0f04f048e6d09cd7c7110fef851d7c567a6b6e09942feb7d", size = 775098 },
    { url = "https://files.pythonhosted.org/packages/99/d7/f94154db29ab5a89d69ff893159b19ada89e76b915c1293e98603d39838c/regex-2024.11.6-cp310-cp310-musllinux_1_2_ppc64le.whl", hash = "sha256:fdabbfc59f2c6edba2a6622c647b716e34e8e3867e0ab975412c5c2f79b82da2", size = 839325 },
    { url = "https://files.pythonhosted.org/packages/f7/17/3cbfab1f23356fbbf07708220ab438a7efa1e0f34195bf857433f79f1788/regex-2024.11.6-cp310-cp310-musllinux_1_2_s390x.whl", hash = "sha256:8447d2d39b5abe381419319f942de20b7ecd60ce86f16a23b0698f22e1b70008", size = 843277 },
    { url = "https://files.pythonhosted.org/packages/7e/f2/48b393b51900456155de3ad001900f94298965e1cad1c772b87f9cfea011/regex-2024.11.6-cp310-cp310-musllinux_1_2_x86_64.whl", hash = "sha256:da8f5fc57d1933de22a9e23eec290a0d8a5927a5370d24bda9a6abe50683fe62", size = 773197 },
    { url = "https://files.pythonhosted.org/packages/45/3f/ef9589aba93e084cd3f8471fded352826dcae8489b650d0b9b27bc5bba8a/regex-2024.11.6-cp310-cp310-win32.whl", hash = "sha256:b489578720afb782f6ccf2840920f3a32e31ba28a4b162e13900c3e6bd3f930e", size = 261714 },
    { url = "https://files.pythonhosted.org/packages/42/7e/5f1b92c8468290c465fd50c5318da64319133231415a8aa6ea5ab995a815/regex-2024.11.6-cp310-cp310-win_amd64.whl", hash = "sha256:5071b2093e793357c9d8b2929dfc13ac5f0a6c650559503bb81189d0a3814519", size = 274042 },
    { url = "https://files.pythonhosted.org/packages/58/58/7e4d9493a66c88a7da6d205768119f51af0f684fe7be7bac8328e217a52c/regex-2024.11.6-cp311-cp311-macosx_10_9_universal2.whl", hash = "sha256:5478c6962ad548b54a591778e93cd7c456a7a29f8eca9c49e4f9a806dcc5d638", size = 482669 },
    { url = "https://files.pythonhosted.org/packages/34/4c/8f8e631fcdc2ff978609eaeef1d6994bf2f028b59d9ac67640ed051f1218/regex-2024.11.6-cp311-cp311-macosx_10_9_x86_64.whl", hash = "sha256:2c89a8cc122b25ce6945f0423dc1352cb9593c68abd19223eebbd4e56612c5b7", size = 287684 },
    { url = "https://files.pythonhosted.org/packages/c5/1b/f0e4d13e6adf866ce9b069e191f303a30ab1277e037037a365c3aad5cc9c/regex-2024.11.6-cp311-cp311-macosx_11_0_arm64.whl", hash = "sha256:94d87b689cdd831934fa3ce16cc15cd65748e6d689f5d2b8f4f4df2065c9fa20", size = 284589 },
    { url = "https://files.pythonhosted.org/packages/25/4d/ab21047f446693887f25510887e6820b93f791992994f6498b0318904d4a/regex-2024.11.6-cp311-cp311-manylinux_2_17_aarch64.manylinux2014_aarch64.whl", hash = "sha256:1062b39a0a2b75a9c694f7a08e7183a80c63c0d62b301418ffd9c35f55aaa114", size = 792121 },
    { url = "https://files.pythonhosted.org/packages/45/ee/c867e15cd894985cb32b731d89576c41a4642a57850c162490ea34b78c3b/regex-2024.11.6-cp311-cp311-manylinux_2_17_ppc64le.manylinux2014_ppc64le.whl", hash = "sha256:167ed4852351d8a750da48712c3930b031f6efdaa0f22fa1933716bfcd6bf4a3", size = 831275 },
    { url = "https://files.pythonhosted.org/packages/b3/12/b0f480726cf1c60f6536fa5e1c95275a77624f3ac8fdccf79e6727499e28/regex-2024.11.6-cp311-cp311-manylinux_2_17_s390x.manylinux2014_s390x.whl", hash = "sha256:2d548dafee61f06ebdb584080621f3e0c23fff312f0de1afc776e2a2ba99a74f", size = 818257 },
    { url = "https://files.pythonhosted.org/packages/bf/ce/0d0e61429f603bac433910d99ef1a02ce45a8967ffbe3cbee48599e62d88/regex-2024.11.6-cp311-cp311-manylinux_2_17_x86_64.manylinux2014_x86_64.whl", hash = "sha256:f2a19f302cd1ce5dd01a9099aaa19cae6173306d1302a43b627f62e21cf18ac0", size = 792727 },
    { url = "https://files.pythonhosted.org/packages/e4/c1/243c83c53d4a419c1556f43777ccb552bccdf79d08fda3980e4e77dd9137/regex-2024.11.6-cp311-cp311-manylinux_2_5_i686.manylinux1_i686.manylinux_2_17_i686.manylinux2014_i686.whl", hash = "sha256:bec9931dfb61ddd8ef2ebc05646293812cb6b16b60cf7c9511a832b6f1854b55", size = 780667 },
    { url = "https://files.pythonhosted.org/packages/c5/f4/75eb0dd4ce4b37f04928987f1d22547ddaf6c4bae697623c1b05da67a8aa/regex-2024.11.6-cp311-cp311-musllinux_1_2_aarch64.whl", hash = "sha256:9714398225f299aa85267fd222f7142fcb5c769e73d7733344efc46f2ef5cf89", size = 776963 },
    { url = "https://files.pythonhosted.org/packages/16/5d/95c568574e630e141a69ff8a254c2f188b4398e813c40d49228c9bbd9875/regex-2024.11.6-cp311-cp311-musllinux_1_2_i686.whl", hash = "sha256:202eb32e89f60fc147a41e55cb086db2a3f8cb82f9a9a88440dcfc5d37faae8d", size = 784700 },
    { url = "https://files.pythonhosted.org/packages/8e/b5/f8495c7917f15cc6fee1e7f395e324ec3e00ab3c665a7dc9d27562fd5290/regex-2024.11.6-cp311-cp311-musllinux_1_2_ppc64le.whl", hash = "sha256:4181b814e56078e9b00427ca358ec44333765f5ca1b45597ec7446d3a1ef6e34", size = 848592 },
    { url = "https://files.pythonhosted.org/packages/1c/80/6dd7118e8cb212c3c60b191b932dc57db93fb2e36fb9e0e92f72a5909af9/regex-2024.11.6-cp311-cp311-musllinux_1_2_s390x.whl", hash = "sha256:068376da5a7e4da51968ce4c122a7cd31afaaec4fccc7856c92f63876e57b51d", size = 852929 },
    { url = "https://files.pythonhosted.org/packages/11/9b/5a05d2040297d2d254baf95eeeb6df83554e5e1df03bc1a6687fc4ba1f66/regex-2024.11.6-cp311-cp311-musllinux_1_2_x86_64.whl", hash = "sha256:ac10f2c4184420d881a3475fb2c6f4d95d53a8d50209a2500723d831036f7c45", size = 781213 },
    { url = "https://files.pythonhosted.org/packages/26/b7/b14e2440156ab39e0177506c08c18accaf2b8932e39fb092074de733d868/regex-2024.11.6-cp311-cp311-win32.whl", hash = "sha256:c36f9b6f5f8649bb251a5f3f66564438977b7ef8386a52460ae77e6070d309d9", size = 261734 },
    { url = "https://files.pythonhosted.org/packages/80/32/763a6cc01d21fb3819227a1cc3f60fd251c13c37c27a73b8ff4315433a8e/regex-2024.11.6-cp311-cp311-win_amd64.whl", hash = "sha256:02e28184be537f0e75c1f9b2f8847dc51e08e6e171c6bde130b2687e0c33cf60", size = 274052 },
    { url = "https://files.pythonhosted.org/packages/ba/30/9a87ce8336b172cc232a0db89a3af97929d06c11ceaa19d97d84fa90a8f8/regex-2024.11.6-cp312-cp312-macosx_10_13_universal2.whl", hash = "sha256:52fb28f528778f184f870b7cf8f225f5eef0a8f6e3778529bdd40c7b3920796a", size = 483781 },
    { url = "https://files.pythonhosted.org/packages/01/e8/00008ad4ff4be8b1844786ba6636035f7ef926db5686e4c0f98093612add/regex-2024.11.6-cp312-cp312-macosx_10_13_x86_64.whl", hash = "sha256:fdd6028445d2460f33136c55eeb1f601ab06d74cb3347132e1c24250187500d9", size = 288455 },
    { url = "https://files.pythonhosted.org/packages/60/85/cebcc0aff603ea0a201667b203f13ba75d9fc8668fab917ac5b2de3967bc/regex-2024.11.6-cp312-cp312-macosx_11_0_arm64.whl", hash = "sha256:805e6b60c54bf766b251e94526ebad60b7de0c70f70a4e6210ee2891acb70bf2", size = 284759 },
    { url = "https://files.pythonhosted.org/packages/94/2b/701a4b0585cb05472a4da28ee28fdfe155f3638f5e1ec92306d924e5faf0/regex-2024.11.6-cp312-cp312-manylinux_2_17_aarch64.manylinux2014_aarch64.whl", hash = "sha256:b85c2530be953a890eaffde05485238f07029600e8f098cdf1848d414a8b45e4", size = 794976 },
    { url = "https://files.pythonhosted.org/packages/4b/bf/fa87e563bf5fee75db8915f7352e1887b1249126a1be4813837f5dbec965/regex-2024.11.6-cp312-cp312-manylinux_2_17_ppc64le.manylinux2014_ppc64le.whl", hash = "sha256:bb26437975da7dc36b7efad18aa9dd4ea569d2357ae6b783bf1118dabd9ea577", size = 833077 },
    { url = "https://files.pythonhosted.org/packages/a1/56/7295e6bad94b047f4d0834e4779491b81216583c00c288252ef625c01d23/regex-2024.11.6-cp312-cp312-manylinux_2_17_s390x.manylinux2014_s390x.whl", hash = "sha256:abfa5080c374a76a251ba60683242bc17eeb2c9818d0d30117b4486be10c59d3", size = 823160 },
    { url = "https://files.pythonhosted.org/packages/fb/13/e3b075031a738c9598c51cfbc4c7879e26729c53aa9cca59211c44235314/regex-2024.11.6-cp312-cp312-manylinux_2_17_x86_64.manylinux2014_x86_64.whl", hash = "sha256:70b7fa6606c2881c1db9479b0eaa11ed5dfa11c8d60a474ff0e095099f39d98e", size = 796896 },
    { url = "https://files.pythonhosted.org/packages/24/56/0b3f1b66d592be6efec23a795b37732682520b47c53da5a32c33ed7d84e3/regex-2024.11.6-cp312-cp312-manylinux_2_5_i686.manylinux1_i686.manylinux_2_17_i686.manylinux2014_i686.whl", hash = "sha256:0c32f75920cf99fe6b6c539c399a4a128452eaf1af27f39bce8909c9a3fd8cbe", size = 783997 },
    { url = "https://files.pythonhosted.org/packages/f9/a1/eb378dada8b91c0e4c5f08ffb56f25fcae47bf52ad18f9b2f33b83e6d498/regex-2024.11.6-cp312-cp312-musllinux_1_2_aarch64.whl", hash = "sha256:982e6d21414e78e1f51cf595d7f321dcd14de1f2881c5dc6a6e23bbbbd68435e", size = 781725 },
    { url = "https://files.pythonhosted.org/packages/83/f2/033e7dec0cfd6dda93390089864732a3409246ffe8b042e9554afa9bff4e/regex-2024.11.6-cp312-cp312-musllinux_1_2_i686.whl", hash = "sha256:a7c2155f790e2fb448faed6dd241386719802296ec588a8b9051c1f5c481bc29", size = 789481 },
    { url = "https://files.pythonhosted.org/packages/83/23/15d4552ea28990a74e7696780c438aadd73a20318c47e527b47a4a5a596d/regex-2024.11.6-cp312-cp312-musllinux_1_2_ppc64le.whl", hash = "sha256:149f5008d286636e48cd0b1dd65018548944e495b0265b45e1bffecce1ef7f39", size = 852896 },
    { url = "https://files.pythonhosted.org/packages/e3/39/ed4416bc90deedbfdada2568b2cb0bc1fdb98efe11f5378d9892b2a88f8f/regex-2024.11.6-cp312-cp312-musllinux_1_2_s390x.whl", hash = "sha256:e5364a4502efca094731680e80009632ad6624084aff9a23ce8c8c6820de3e51", size = 860138 },
    { url = "https://files.pythonhosted.org/packages/93/2d/dd56bb76bd8e95bbce684326302f287455b56242a4f9c61f1bc76e28360e/regex-2024.11.6-cp312-cp312-musllinux_1_2_x86_64.whl", hash = "sha256:0a86e7eeca091c09e021db8eb72d54751e527fa47b8d5787caf96d9831bd02ad", size = 787692 },
    { url = "https://files.pythonhosted.org/packages/0b/55/31877a249ab7a5156758246b9c59539abbeba22461b7d8adc9e8475ff73e/regex-2024.11.6-cp312-cp312-win32.whl", hash = "sha256:32f9a4c643baad4efa81d549c2aadefaeba12249b2adc5af541759237eee1c54", size = 262135 },
    { url = "https://files.pythonhosted.org/packages/38/ec/ad2d7de49a600cdb8dd78434a1aeffe28b9d6fc42eb36afab4a27ad23384/regex-2024.11.6-cp312-cp312-win_amd64.whl", hash = "sha256:a93c194e2df18f7d264092dc8539b8ffb86b45b899ab976aa15d48214138e81b", size = 273567 },
]

[[package]]
name = "requests"
version = "2.32.3"
source = { registry = "https://pypi.org/simple" }
dependencies = [
    { name = "certifi" },
    { name = "charset-normalizer" },
    { name = "idna" },
    { name = "urllib3" },
]
sdist = { url = "https://files.pythonhosted.org/packages/63/70/2bf7780ad2d390a8d301ad0b550f1581eadbd9a20f896afe06353c2a2913/requests-2.32.3.tar.gz", hash = "sha256:55365417734eb18255590a9ff9eb97e9e1da868d4ccd6402399eaf68af20a760", size = 131218 }
wheels = [
    { url = "https://files.pythonhosted.org/packages/f9/9b/335f9764261e915ed497fcdeb11df5dfd6f7bf257d4a6a2a686d80da4d54/requests-2.32.3-py3-none-any.whl", hash = "sha256:70761cfe03c773ceb22aa2f671b4757976145175cdfca038c02654d061d6dcc6", size = 64928 },
]

[[package]]
name = "rich"
version = "14.0.0"
source = { registry = "https://pypi.org/simple" }
dependencies = [
    { name = "markdown-it-py" },
    { name = "pygments" },
    { name = "typing-extensions", marker = "python_full_version < '3.11'" },
]
sdist = { url = "https://files.pythonhosted.org/packages/a1/53/830aa4c3066a8ab0ae9a9955976fb770fe9c6102117c8ec4ab3ea62d89e8/rich-14.0.0.tar.gz", hash = "sha256:82f1bc23a6a21ebca4ae0c45af9bdbc492ed20231dcb63f297d6d1021a9d5725", size = 224078 }
wheels = [
    { url = "https://files.pythonhosted.org/packages/0d/9b/63f4c7ebc259242c89b3acafdb37b41d1185c07ff0011164674e9076b491/rich-14.0.0-py3-none-any.whl", hash = "sha256:1c9491e1951aac09caffd42f448ee3d04e58923ffe14993f6e83068dc395d7e0", size = 243229 },
]

[[package]]
name = "ruff"
version = "0.11.5"
source = { registry = "https://pypi.org/simple" }
sdist = { url = "https://files.pythonhosted.org/packages/45/71/5759b2a6b2279bb77fe15b1435b89473631c2cd6374d45ccdb6b785810be/ruff-0.11.5.tar.gz", hash = "sha256:cae2e2439cb88853e421901ec040a758960b576126dab520fa08e9de431d1bef", size = 3976488 }
wheels = [
    { url = "https://files.pythonhosted.org/packages/23/db/6efda6381778eec7f35875b5cbefd194904832a1153d68d36d6b269d81a8/ruff-0.11.5-py3-none-linux_armv6l.whl", hash = "sha256:2561294e108eb648e50f210671cc56aee590fb6167b594144401532138c66c7b", size = 10103150 },
    { url = "https://files.pythonhosted.org/packages/44/f2/06cd9006077a8db61956768bc200a8e52515bf33a8f9b671ee527bb10d77/ruff-0.11.5-py3-none-macosx_10_12_x86_64.whl", hash = "sha256:ac12884b9e005c12d0bd121f56ccf8033e1614f736f766c118ad60780882a077", size = 10898637 },
    { url = "https://files.pythonhosted.org/packages/18/f5/af390a013c56022fe6f72b95c86eb7b2585c89cc25d63882d3bfe411ecf1/ruff-0.11.5-py3-none-macosx_11_0_arm64.whl", hash = "sha256:4bfd80a6ec559a5eeb96c33f832418bf0fb96752de0539905cf7b0cc1d31d779", size = 10236012 },
    { url = "https://files.pythonhosted.org/packages/b8/ca/b9bf954cfed165e1a0c24b86305d5c8ea75def256707f2448439ac5e0d8b/ruff-0.11.5-py3-none-manylinux_2_17_aarch64.manylinux2014_aarch64.whl", hash = "sha256:0947c0a1afa75dcb5db4b34b070ec2bccee869d40e6cc8ab25aca11a7d527794", size = 10415338 },
    { url = "https://files.pythonhosted.org/packages/d9/4d/2522dde4e790f1b59885283f8786ab0046958dfd39959c81acc75d347467/ruff-0.11.5-py3-none-manylinux_2_17_armv7l.manylinux2014_armv7l.whl", hash = "sha256:ad871ff74b5ec9caa66cb725b85d4ef89b53f8170f47c3406e32ef040400b038", size = 9965277 },
    { url = "https://files.pythonhosted.org/packages/e5/7a/749f56f150eef71ce2f626a2f6988446c620af2f9ba2a7804295ca450397/ruff-0.11.5-py3-none-manylinux_2_17_i686.manylinux2014_i686.whl", hash = "sha256:e6cf918390cfe46d240732d4d72fa6e18e528ca1f60e318a10835cf2fa3dc19f", size = 11541614 },
    { url = "https://files.pythonhosted.org/packages/89/b2/7d9b8435222485b6aac627d9c29793ba89be40b5de11584ca604b829e960/ruff-0.11.5-py3-none-manylinux_2_17_ppc64.manylinux2014_ppc64.whl", hash = "sha256:56145ee1478582f61c08f21076dc59153310d606ad663acc00ea3ab5b2125f82", size = 12198873 },
    { url = "https://files.pythonhosted.org/packages/00/e0/a1a69ef5ffb5c5f9c31554b27e030a9c468fc6f57055886d27d316dfbabd/ruff-0.11.5-py3-none-manylinux_2_17_ppc64le.manylinux2014_ppc64le.whl", hash = "sha256:e5f66f8f1e8c9fc594cbd66fbc5f246a8d91f916cb9667e80208663ec3728304", size = 11670190 },
    { url = "https://files.pythonhosted.org/packages/05/61/c1c16df6e92975072c07f8b20dad35cd858e8462b8865bc856fe5d6ccb63/ruff-0.11.5-py3-none-manylinux_2_17_s390x.manylinux2014_s390x.whl", hash = "sha256:80b4df4d335a80315ab9afc81ed1cff62be112bd165e162b5eed8ac55bfc8470", size = 13902301 },
    { url = "https://files.pythonhosted.org/packages/79/89/0af10c8af4363304fd8cb833bd407a2850c760b71edf742c18d5a87bb3ad/ruff-0.11.5-py3-none-manylinux_2_17_x86_64.manylinux2014_x86_64.whl", hash = "sha256:3068befab73620b8a0cc2431bd46b3cd619bc17d6f7695a3e1bb166b652c382a", size = 11350132 },
    { url = "https://files.pythonhosted.org/packages/b9/e1/ecb4c687cbf15164dd00e38cf62cbab238cad05dd8b6b0fc68b0c2785e15/ruff-0.11.5-py3-none-musllinux_1_2_aarch64.whl", hash = "sha256:f5da2e710a9641828e09aa98b92c9ebbc60518fdf3921241326ca3e8f8e55b8b", size = 10312937 },
    { url = "https://files.pythonhosted.org/packages/cf/4f/0e53fe5e500b65934500949361e3cd290c5ba60f0324ed59d15f46479c06/ruff-0.11.5-py3-none-musllinux_1_2_armv7l.whl", hash = "sha256:ef39f19cb8ec98cbc762344921e216f3857a06c47412030374fffd413fb8fd3a", size = 9936683 },
    { url = "https://files.pythonhosted.org/packages/04/a8/8183c4da6d35794ae7f76f96261ef5960853cd3f899c2671961f97a27d8e/ruff-0.11.5-py3-none-musllinux_1_2_i686.whl", hash = "sha256:b2a7cedf47244f431fd11aa5a7e2806dda2e0c365873bda7834e8f7d785ae159", size = 10950217 },
    { url = "https://files.pythonhosted.org/packages/26/88/9b85a5a8af21e46a0639b107fcf9bfc31da4f1d263f2fc7fbe7199b47f0a/ruff-0.11.5-py3-none-musllinux_1_2_x86_64.whl", hash = "sha256:81be52e7519f3d1a0beadcf8e974715b2dfc808ae8ec729ecfc79bddf8dbb783", size = 11404521 },
    { url = "https://files.pythonhosted.org/packages/fc/52/047f35d3b20fd1ae9ccfe28791ef0f3ca0ef0b3e6c1a58badd97d450131b/ruff-0.11.5-py3-none-win32.whl", hash = "sha256:e268da7b40f56e3eca571508a7e567e794f9bfcc0f412c4b607931d3af9c4afe", size = 10320697 },
    { url = "https://files.pythonhosted.org/packages/b9/fe/00c78010e3332a6e92762424cf4c1919065707e962232797d0b57fd8267e/ruff-0.11.5-py3-none-win_amd64.whl", hash = "sha256:6c6dc38af3cfe2863213ea25b6dc616d679205732dc0fb673356c2d69608f800", size = 11378665 },
    { url = "https://files.pythonhosted.org/packages/43/7c/c83fe5cbb70ff017612ff36654edfebec4b1ef79b558b8e5fd933bab836b/ruff-0.11.5-py3-none-win_arm64.whl", hash = "sha256:67e241b4314f4eacf14a601d586026a962f4002a475aa702c69980a38087aa4e", size = 10460287 },
]

[[package]]
name = "scikit-image"
version = "0.25.2"
source = { registry = "https://pypi.org/simple" }
dependencies = [
    { name = "imageio" },
    { name = "lazy-loader" },
    { name = "networkx" },
    { name = "numpy" },
    { name = "packaging" },
    { name = "pillow" },
    { name = "scipy" },
    { name = "tifffile" },
]
sdist = { url = "https://files.pythonhosted.org/packages/c7/a8/3c0f256012b93dd2cb6fda9245e9f4bff7dc0486880b248005f15ea2255e/scikit_image-0.25.2.tar.gz", hash = "sha256:e5a37e6cd4d0c018a7a55b9d601357e3382826d3888c10d0213fc63bff977dde", size = 22693594 }
wheels = [
    { url = "https://files.pythonhosted.org/packages/11/cb/016c63f16065c2d333c8ed0337e18a5cdf9bc32d402e4f26b0db362eb0e2/scikit_image-0.25.2-cp310-cp310-macosx_10_9_x86_64.whl", hash = "sha256:d3278f586793176599df6a4cf48cb6beadae35c31e58dc01a98023af3dc31c78", size = 13988922 },
    { url = "https://files.pythonhosted.org/packages/30/ca/ff4731289cbed63c94a0c9a5b672976603118de78ed21910d9060c82e859/scikit_image-0.25.2-cp310-cp310-macosx_12_0_arm64.whl", hash = "sha256:5c311069899ce757d7dbf1d03e32acb38bb06153236ae77fcd820fd62044c063", size = 13192698 },
    { url = "https://files.pythonhosted.org/packages/39/6d/a2aadb1be6d8e149199bb9b540ccde9e9622826e1ab42fe01de4c35ab918/scikit_image-0.25.2-cp310-cp310-manylinux_2_17_aarch64.manylinux2014_aarch64.whl", hash = "sha256:be455aa7039a6afa54e84f9e38293733a2622b8c2fb3362b822d459cc5605e99", size = 14153634 },
    { url = "https://files.pythonhosted.org/packages/96/08/916e7d9ee4721031b2f625db54b11d8379bd51707afaa3e5a29aecf10bc4/scikit_image-0.25.2-cp310-cp310-manylinux_2_17_x86_64.manylinux2014_x86_64.whl", hash = "sha256:a4c464b90e978d137330be433df4e76d92ad3c5f46a22f159520ce0fdbea8a09", size = 14767545 },
    { url = "https://files.pythonhosted.org/packages/5f/ee/c53a009e3997dda9d285402f19226fbd17b5b3cb215da391c4ed084a1424/scikit_image-0.25.2-cp310-cp310-win_amd64.whl", hash = "sha256:60516257c5a2d2f74387c502aa2f15a0ef3498fbeaa749f730ab18f0a40fd054", size = 12812908 },
    { url = "https://files.pythonhosted.org/packages/c4/97/3051c68b782ee3f1fb7f8f5bb7d535cf8cb92e8aae18fa9c1cdf7e15150d/scikit_image-0.25.2-cp311-cp311-macosx_10_9_x86_64.whl", hash = "sha256:f4bac9196fb80d37567316581c6060763b0f4893d3aca34a9ede3825bc035b17", size = 14003057 },
    { url = "https://files.pythonhosted.org/packages/19/23/257fc696c562639826065514d551b7b9b969520bd902c3a8e2fcff5b9e17/scikit_image-0.25.2-cp311-cp311-macosx_12_0_arm64.whl", hash = "sha256:d989d64ff92e0c6c0f2018c7495a5b20e2451839299a018e0e5108b2680f71e0", size = 13180335 },
    { url = "https://files.pythonhosted.org/packages/ef/14/0c4a02cb27ca8b1e836886b9ec7c9149de03053650e9e2ed0625f248dd92/scikit_image-0.25.2-cp311-cp311-manylinux_2_17_aarch64.manylinux2014_aarch64.whl", hash = "sha256:b2cfc96b27afe9a05bc92f8c6235321d3a66499995675b27415e0d0c76625173", size = 14144783 },
    { url = "https://files.pythonhosted.org/packages/dd/9b/9fb556463a34d9842491d72a421942c8baff4281025859c84fcdb5e7e602/scikit_image-0.25.2-cp311-cp311-manylinux_2_17_x86_64.manylinux2014_x86_64.whl", hash = "sha256:24cc986e1f4187a12aa319f777b36008764e856e5013666a4a83f8df083c2641", size = 14785376 },
    { url = "https://files.pythonhosted.org/packages/de/ec/b57c500ee85885df5f2188f8bb70398481393a69de44a00d6f1d055f103c/scikit_image-0.25.2-cp311-cp311-win_amd64.whl", hash = "sha256:b4f6b61fc2db6340696afe3db6b26e0356911529f5f6aee8c322aa5157490c9b", size = 12791698 },
    { url = "https://files.pythonhosted.org/packages/35/8c/5df82881284459f6eec796a5ac2a0a304bb3384eec2e73f35cfdfcfbf20c/scikit_image-0.25.2-cp312-cp312-macosx_10_13_x86_64.whl", hash = "sha256:8db8dd03663112783221bf01ccfc9512d1cc50ac9b5b0fe8f4023967564719fb", size = 13986000 },
    { url = "https://files.pythonhosted.org/packages/ce/e6/93bebe1abcdce9513ffec01d8af02528b4c41fb3c1e46336d70b9ed4ef0d/scikit_image-0.25.2-cp312-cp312-macosx_12_0_arm64.whl", hash = "sha256:483bd8cc10c3d8a7a37fae36dfa5b21e239bd4ee121d91cad1f81bba10cfb0ed", size = 13235893 },
    { url = "https://files.pythonhosted.org/packages/53/4b/eda616e33f67129e5979a9eb33c710013caa3aa8a921991e6cc0b22cea33/scikit_image-0.25.2-cp312-cp312-manylinux_2_17_aarch64.manylinux2014_aarch64.whl", hash = "sha256:9d1e80107bcf2bf1291acfc0bf0425dceb8890abe9f38d8e94e23497cbf7ee0d", size = 14178389 },
    { url = "https://files.pythonhosted.org/packages/6b/b5/b75527c0f9532dd8a93e8e7cd8e62e547b9f207d4c11e24f0006e8646b36/scikit_image-0.25.2-cp312-cp312-manylinux_2_17_x86_64.manylinux2014_x86_64.whl", hash = "sha256:a17e17eb8562660cc0d31bb55643a4da996a81944b82c54805c91b3fe66f4824", size = 15003435 },
    { url = "https://files.pythonhosted.org/packages/34/e3/49beb08ebccda3c21e871b607c1cb2f258c3fa0d2f609fed0a5ba741b92d/scikit_image-0.25.2-cp312-cp312-win_amd64.whl", hash = "sha256:bdd2b8c1de0849964dbc54037f36b4e9420157e67e45a8709a80d727f52c7da2", size = 12899474 },
]

[[package]]
name = "scipy"
version = "1.15.2"
source = { registry = "https://pypi.org/simple" }
dependencies = [
    { name = "numpy" },
]
sdist = { url = "https://files.pythonhosted.org/packages/b7/b9/31ba9cd990e626574baf93fbc1ac61cf9ed54faafd04c479117517661637/scipy-1.15.2.tar.gz", hash = "sha256:cd58a314d92838f7e6f755c8a2167ead4f27e1fd5c1251fd54289569ef3495ec", size = 59417316 }
wheels = [
    { url = "https://files.pythonhosted.org/packages/95/df/ef233fff6838fe6f7840d69b5ef9f20d2b5c912a8727b21ebf876cb15d54/scipy-1.15.2-cp310-cp310-macosx_10_13_x86_64.whl", hash = "sha256:a2ec871edaa863e8213ea5df811cd600734f6400b4af272e1c011e69401218e9", size = 38692502 },
    { url = "https://files.pythonhosted.org/packages/5c/20/acdd4efb8a68b842968f7bc5611b1aeb819794508771ad104de418701422/scipy-1.15.2-cp310-cp310-macosx_12_0_arm64.whl", hash = "sha256:6f223753c6ea76983af380787611ae1291e3ceb23917393079dcc746ba60cfb5", size = 30085508 },
    { url = "https://files.pythonhosted.org/packages/42/55/39cf96ca7126f1e78ee72a6344ebdc6702fc47d037319ad93221063e6cf4/scipy-1.15.2-cp310-cp310-macosx_14_0_arm64.whl", hash = "sha256:ecf797d2d798cf7c838c6d98321061eb3e72a74710e6c40540f0e8087e3b499e", size = 22359166 },
    { url = "https://files.pythonhosted.org/packages/51/48/708d26a4ab8a1441536bf2dfcad1df0ca14a69f010fba3ccbdfc02df7185/scipy-1.15.2-cp310-cp310-macosx_14_0_x86_64.whl", hash = "sha256:9b18aa747da280664642997e65aab1dd19d0c3d17068a04b3fe34e2559196cb9", size = 25112047 },
    { url = "https://files.pythonhosted.org/packages/dd/65/f9c5755b995ad892020381b8ae11f16d18616208e388621dfacc11df6de6/scipy-1.15.2-cp310-cp310-manylinux_2_17_aarch64.manylinux2014_aarch64.whl", hash = "sha256:87994da02e73549dfecaed9e09a4f9d58a045a053865679aeb8d6d43747d4df3", size = 35536214 },
    { url = "https://files.pythonhosted.org/packages/de/3c/c96d904b9892beec978562f64d8cc43f9cca0842e65bd3cd1b7f7389b0ba/scipy-1.15.2-cp310-cp310-manylinux_2_17_x86_64.manylinux2014_x86_64.whl", hash = "sha256:69ea6e56d00977f355c0f84eba69877b6df084516c602d93a33812aa04d90a3d", size = 37646981 },
    { url = "https://files.pythonhosted.org/packages/3d/74/c2d8a24d18acdeae69ed02e132b9bc1bb67b7bee90feee1afe05a68f9d67/scipy-1.15.2-cp310-cp310-musllinux_1_2_aarch64.whl", hash = "sha256:888307125ea0c4466287191e5606a2c910963405ce9671448ff9c81c53f85f58", size = 37230048 },
    { url = "https://files.pythonhosted.org/packages/42/19/0aa4ce80eca82d487987eff0bc754f014dec10d20de2f66754fa4ea70204/scipy-1.15.2-cp310-cp310-musllinux_1_2_x86_64.whl", hash = "sha256:9412f5e408b397ff5641080ed1e798623dbe1ec0d78e72c9eca8992976fa65aa", size = 40010322 },
    { url = "https://files.pythonhosted.org/packages/d0/d2/f0683b7e992be44d1475cc144d1f1eeae63c73a14f862974b4db64af635e/scipy-1.15.2-cp310-cp310-win_amd64.whl", hash = "sha256:b5e025e903b4f166ea03b109bb241355b9c42c279ea694d8864d033727205e65", size = 41233385 },
    { url = "https://files.pythonhosted.org/packages/40/1f/bf0a5f338bda7c35c08b4ed0df797e7bafe8a78a97275e9f439aceb46193/scipy-1.15.2-cp311-cp311-macosx_10_13_x86_64.whl", hash = "sha256:92233b2df6938147be6fa8824b8136f29a18f016ecde986666be5f4d686a91a4", size = 38703651 },
    { url = "https://files.pythonhosted.org/packages/de/54/db126aad3874601048c2c20ae3d8a433dbfd7ba8381551e6f62606d9bd8e/scipy-1.15.2-cp311-cp311-macosx_12_0_arm64.whl", hash = "sha256:62ca1ff3eb513e09ed17a5736929429189adf16d2d740f44e53270cc800ecff1", size = 30102038 },
    { url = "https://files.pythonhosted.org/packages/61/d8/84da3fffefb6c7d5a16968fe5b9f24c98606b165bb801bb0b8bc3985200f/scipy-1.15.2-cp311-cp311-macosx_14_0_arm64.whl", hash = "sha256:4c6676490ad76d1c2894d77f976144b41bd1a4052107902238047fb6a473e971", size = 22375518 },
    { url = "https://files.pythonhosted.org/packages/44/78/25535a6e63d3b9c4c90147371aedb5d04c72f3aee3a34451f2dc27c0c07f/scipy-1.15.2-cp311-cp311-macosx_14_0_x86_64.whl", hash = "sha256:a8bf5cb4a25046ac61d38f8d3c3426ec11ebc350246a4642f2f315fe95bda655", size = 25142523 },
    { url = "https://files.pythonhosted.org/packages/e0/22/4b4a26fe1cd9ed0bc2b2cb87b17d57e32ab72c346949eaf9288001f8aa8e/scipy-1.15.2-cp311-cp311-manylinux_2_17_aarch64.manylinux2014_aarch64.whl", hash = "sha256:6a8e34cf4c188b6dd004654f88586d78f95639e48a25dfae9c5e34a6dc34547e", size = 35491547 },
    { url = "https://files.pythonhosted.org/packages/32/ea/564bacc26b676c06a00266a3f25fdfe91a9d9a2532ccea7ce6dd394541bc/scipy-1.15.2-cp311-cp311-manylinux_2_17_x86_64.manylinux2014_x86_64.whl", hash = "sha256:28a0d2c2075946346e4408b211240764759e0fabaeb08d871639b5f3b1aca8a0", size = 37634077 },
    { url = "https://files.pythonhosted.org/packages/43/c2/bfd4e60668897a303b0ffb7191e965a5da4056f0d98acfb6ba529678f0fb/scipy-1.15.2-cp311-cp311-musllinux_1_2_aarch64.whl", hash = "sha256:42dabaaa798e987c425ed76062794e93a243be8f0f20fff6e7a89f4d61cb3d40", size = 37231657 },
    { url = "https://files.pythonhosted.org/packages/4a/75/5f13050bf4f84c931bcab4f4e83c212a36876c3c2244475db34e4b5fe1a6/scipy-1.15.2-cp311-cp311-musllinux_1_2_x86_64.whl", hash = "sha256:6f5e296ec63c5da6ba6fa0343ea73fd51b8b3e1a300b0a8cae3ed4b1122c7462", size = 40035857 },
    { url = "https://files.pythonhosted.org/packages/b9/8b/7ec1832b09dbc88f3db411f8cdd47db04505c4b72c99b11c920a8f0479c3/scipy-1.15.2-cp311-cp311-win_amd64.whl", hash = "sha256:597a0c7008b21c035831c39927406c6181bcf8f60a73f36219b69d010aa04737", size = 41217654 },
    { url = "https://files.pythonhosted.org/packages/4b/5d/3c78815cbab499610f26b5bae6aed33e227225a9fa5290008a733a64f6fc/scipy-1.15.2-cp312-cp312-macosx_10_13_x86_64.whl", hash = "sha256:c4697a10da8f8765bb7c83e24a470da5797e37041edfd77fd95ba3811a47c4fd", size = 38756184 },
    { url = "https://files.pythonhosted.org/packages/37/20/3d04eb066b471b6e171827548b9ddb3c21c6bbea72a4d84fc5989933910b/scipy-1.15.2-cp312-cp312-macosx_12_0_arm64.whl", hash = "sha256:869269b767d5ee7ea6991ed7e22b3ca1f22de73ab9a49c44bad338b725603301", size = 30163558 },
    { url = "https://files.pythonhosted.org/packages/a4/98/e5c964526c929ef1f795d4c343b2ff98634ad2051bd2bbadfef9e772e413/scipy-1.15.2-cp312-cp312-macosx_14_0_arm64.whl", hash = "sha256:bad78d580270a4d32470563ea86c6590b465cb98f83d760ff5b0990cb5518a93", size = 22437211 },
    { url = "https://files.pythonhosted.org/packages/1d/cd/1dc7371e29195ecbf5222f9afeedb210e0a75057d8afbd942aa6cf8c8eca/scipy-1.15.2-cp312-cp312-macosx_14_0_x86_64.whl", hash = "sha256:b09ae80010f52efddb15551025f9016c910296cf70adbf03ce2a8704f3a5ad20", size = 25232260 },
    { url = "https://files.pythonhosted.org/packages/f0/24/1a181a9e5050090e0b5138c5f496fee33293c342b788d02586bc410c6477/scipy-1.15.2-cp312-cp312-manylinux_2_17_aarch64.manylinux2014_aarch64.whl", hash = "sha256:5a6fd6eac1ce74a9f77a7fc724080d507c5812d61e72bd5e4c489b042455865e", size = 35198095 },
    { url = "https://files.pythonhosted.org/packages/c0/53/eaada1a414c026673eb983f8b4a55fe5eb172725d33d62c1b21f63ff6ca4/scipy-1.15.2-cp312-cp312-manylinux_2_17_x86_64.manylinux2014_x86_64.whl", hash = "sha256:2b871df1fe1a3ba85d90e22742b93584f8d2b8e6124f8372ab15c71b73e428b8", size = 37297371 },
    { url = "https://files.pythonhosted.org/packages/e9/06/0449b744892ed22b7e7b9a1994a866e64895363572677a316a9042af1fe5/scipy-1.15.2-cp312-cp312-musllinux_1_2_aarch64.whl", hash = "sha256:03205d57a28e18dfd39f0377d5002725bf1f19a46f444108c29bdb246b6c8a11", size = 36872390 },
    { url = "https://files.pythonhosted.org/packages/6a/6f/a8ac3cfd9505ec695c1bc35edc034d13afbd2fc1882a7c6b473e280397bb/scipy-1.15.2-cp312-cp312-musllinux_1_2_x86_64.whl", hash = "sha256:601881dfb761311045b03114c5fe718a12634e5608c3b403737ae463c9885d53", size = 39700276 },
    { url = "https://files.pythonhosted.org/packages/f5/6f/e6e5aff77ea2a48dd96808bb51d7450875af154ee7cbe72188afb0b37929/scipy-1.15.2-cp312-cp312-win_amd64.whl", hash = "sha256:e7c68b6a43259ba0aab737237876e5c2c549a031ddb7abc28c7b47f22e202ded", size = 40942317 },
]

[[package]]
name = "shapely"
version = "2.1.0"
source = { registry = "https://pypi.org/simple" }
dependencies = [
    { name = "numpy" },
]
sdist = { url = "https://files.pythonhosted.org/packages/fb/fe/3b0d2f828ffaceadcdcb51b75b9c62d98e62dd95ce575278de35f24a1c20/shapely-2.1.0.tar.gz", hash = "sha256:2cbe90e86fa8fc3ca8af6ffb00a77b246b918c7cf28677b7c21489b678f6b02e", size = 313617 }
wheels = [
    { url = "https://files.pythonhosted.org/packages/98/97/7027722bec6fba6fbfdb36ff987bc368f6cd01ff91d3815bce93439ef3f5/shapely-2.1.0-cp310-cp310-macosx_10_9_x86_64.whl", hash = "sha256:d3e5c5e3864d4dc431dd85a8e5137ebd39c8ac287b009d3fa80a07017b29c940", size = 1826440 },
    { url = "https://files.pythonhosted.org/packages/7e/de/d2ee50a66fcff3786a00b59b99b5bf3a7ec7bb1805e1c409a1c9c1817749/shapely-2.1.0-cp310-cp310-macosx_11_0_arm64.whl", hash = "sha256:d6eea89b16f5f3a064659126455d23fa3066bc3d6cd385c35214f06bf5871aa6", size = 1627651 },
    { url = "https://files.pythonhosted.org/packages/54/c9/e0ead09661f58fb9ef65826ff6af7fa4386f9e52dc25ddd36cdd019235e2/shapely-2.1.0-cp310-cp310-manylinux_2_17_aarch64.manylinux2014_aarch64.whl", hash = "sha256:183174ad0b21a81ee661f05e7c47aa92ebfae01814cd3cbe54adea7a4213f5f4", size = 2891260 },
    { url = "https://files.pythonhosted.org/packages/16/6f/bcb800b2579b995bb61f429445b7328ae2336155964ca5f6c367ebd3fd17/shapely-2.1.0-cp310-cp310-manylinux_2_17_x86_64.manylinux2014_x86_64.whl", hash = "sha256:f239c1484af66bc14b81a76f2a8e0fada29d59010423253ff857d0ccefdaa93f", size = 3011154 },
    { url = "https://files.pythonhosted.org/packages/c5/a0/8eeaf01fff142f092b64b53c425bd11a2c2a1564a30df283d9e8eb719fcf/shapely-2.1.0-cp310-cp310-musllinux_1_2_aarch64.whl", hash = "sha256:6220a466d1475141dad0cd8065d2549a5c2ed3fa4e2e02fb8ea65d494cfd5b07", size = 3834153 },
    { url = "https://files.pythonhosted.org/packages/7c/45/4a0b7e55731a410f44c4f8fbc61f484e04ec78eb6490d05576ff98efec59/shapely-2.1.0-cp310-cp310-musllinux_1_2_x86_64.whl", hash = "sha256:4822d3ed3efb06145c34d29d5b56792f72b7d713300f603bfd5d825892c6f79f", size = 4017460 },
    { url = "https://files.pythonhosted.org/packages/bf/75/c3f3e6f5d40b9bf9390aa47d7ec56b8d56e61a30487d76d7aa06f87b3308/shapely-2.1.0-cp310-cp310-win32.whl", hash = "sha256:ea51ddf3d3c60866dca746081b56c75f34ff1b01acbd4d44269071a673c735b9", size = 1527812 },
    { url = "https://files.pythonhosted.org/packages/71/0a/2002b39da6935f361da9c6437e45e01f0ebac81f66c08c01da974227036c/shapely-2.1.0-cp310-cp310-win_amd64.whl", hash = "sha256:a6f5e02e2cded9f4ec5709900a296c7f2cce5f8e9e9d80ba7d89ae2f4ed89d7b", size = 1707475 },
    { url = "https://files.pythonhosted.org/packages/1c/37/ae448f06f363ff3dfe4bae890abd842c4e3e9edaf01245dbc9b97008c9e6/shapely-2.1.0-cp311-cp311-macosx_10_9_x86_64.whl", hash = "sha256:c8323031ef7c1bdda7a92d5ddbc7b6b62702e73ba37e9a8ccc8da99ec2c0b87c", size = 1820974 },
    { url = "https://files.pythonhosted.org/packages/78/da/ea2a898e93c6953c5eef353a0e1781a0013a1352f2b90aa9ab0b800e0c75/shapely-2.1.0-cp311-cp311-macosx_11_0_arm64.whl", hash = "sha256:4da7c6cd748d86ec6aace99ad17129d30954ccf5e73e9911cdb5f0fa9658b4f8", size = 1624137 },
    { url = "https://files.pythonhosted.org/packages/64/4a/f903f82f0fabcd3f43ea2e8132cabda079119247330a9fe58018c39c4e22/shapely-2.1.0-cp311-cp311-manylinux_2_17_aarch64.manylinux2014_aarch64.whl", hash = "sha256:1f0cdf85ff80831137067e7a237085a3ee72c225dba1b30beef87f7d396cf02b", size = 2957161 },
    { url = "https://files.pythonhosted.org/packages/92/07/3e2738c542d73182066196b8ce99388cb537d19e300e428d50b1537e3b21/shapely-2.1.0-cp311-cp311-manylinux_2_17_x86_64.manylinux2014_x86_64.whl", hash = "sha256:41f2be5d79aac39886f23000727cf02001aef3af8810176c29ee12cdc3ef3a50", size = 3078530 },
    { url = "https://files.pythonhosted.org/packages/82/08/32210e63d8f8af9142d37c2433ece4846862cdac91a0fe66f040780a71bd/shapely-2.1.0-cp311-cp311-musllinux_1_2_aarch64.whl", hash = "sha256:21a4515009f56d7a159cf5c2554264e82f56405b4721f9a422cb397237c5dca8", size = 3902208 },
    { url = "https://files.pythonhosted.org/packages/19/0e/0abb5225f8a32fbdb615476637038a7d2db40c0af46d1bb3a08b869bee39/shapely-2.1.0-cp311-cp311-musllinux_1_2_x86_64.whl", hash = "sha256:15cebc323cec2cb6b2eaa310fdfc621f6dbbfaf6bde336d13838fcea76c885a9", size = 4082863 },
    { url = "https://files.pythonhosted.org/packages/f8/1b/7cd816fd388108c872ab7e2930180b02d0c34891213f361e4a66e5e032f2/shapely-2.1.0-cp311-cp311-win32.whl", hash = "sha256:cad51b7a5c8f82f5640472944a74f0f239123dde9a63042b3c5ea311739b7d20", size = 1527488 },
    { url = "https://files.pythonhosted.org/packages/fd/28/7bb5b1944d4002d4b2f967762018500381c3b532f98e456bbda40c3ded68/shapely-2.1.0-cp311-cp311-win_amd64.whl", hash = "sha256:d4005309dde8658e287ad9c435c81877f6a95a9419b932fa7a1f34b120f270ae", size = 1708311 },
    { url = "https://files.pythonhosted.org/packages/4e/d1/6a9371ec39d3ef08e13225594e6c55b045209629afd9e6d403204507c2a8/shapely-2.1.0-cp312-cp312-macosx_10_13_x86_64.whl", hash = "sha256:53e7ee8bd8609cf12ee6dce01ea5affe676976cf7049315751d53d8db6d2b4b2", size = 1830732 },
    { url = "https://files.pythonhosted.org/packages/32/87/799e3e48be7ce848c08509b94d2180f4ddb02e846e3c62d0af33da4d78d3/shapely-2.1.0-cp312-cp312-macosx_11_0_arm64.whl", hash = "sha256:3cab20b665d26dbec0b380e15749bea720885a481fa7b1eedc88195d4a98cfa4", size = 1638404 },
    { url = "https://files.pythonhosted.org/packages/85/00/6665d77f9dd09478ab0993b8bc31668aec4fd3e5f1ddd1b28dd5830e47be/shapely-2.1.0-cp312-cp312-manylinux_2_17_aarch64.manylinux2014_aarch64.whl", hash = "sha256:f4a38b39a09340273c3c92b3b9a374272a12cc7e468aeeea22c1c46217a03e5c", size = 2945316 },
    { url = "https://files.pythonhosted.org/packages/34/49/738e07d10bbc67cae0dcfe5a484c6e518a517f4f90550dda2adf3a78b9f2/shapely-2.1.0-cp312-cp312-manylinux_2_17_x86_64.manylinux2014_x86_64.whl", hash = "sha256:edaec656bdd9b71278b98e6f77c464b1c3b2daa9eace78012ff0f0b4b5b15b04", size = 3063099 },
    { url = "https://files.pythonhosted.org/packages/88/b8/138098674559362ab29f152bff3b6630de423378fbb0324812742433a4ef/shapely-2.1.0-cp312-cp312-musllinux_1_2_aarch64.whl", hash = "sha256:c8a732ddd9b25e7a54aa748e7df8fd704e23e5d5d35b7d376d80bffbfc376d04", size = 3887873 },
    { url = "https://files.pythonhosted.org/packages/67/a8/fdae7c2db009244991d86f4d2ca09d2f5ccc9d41c312c3b1ee1404dc55da/shapely-2.1.0-cp312-cp312-musllinux_1_2_x86_64.whl", hash = "sha256:9c93693ad8adfdc9138a5a2d42da02da94f728dd2e82d2f0f442f10e25027f5f", size = 4067004 },
    { url = "https://files.pythonhosted.org/packages/ed/78/17e17d91b489019379df3ee1afc4bd39787b232aaa1d540f7d376f0280b7/shapely-2.1.0-cp312-cp312-win32.whl", hash = "sha256:d8ac6604eefe807e71a908524de23a37920133a1729fe3a4dfe0ed82c044cbf4", size = 1527366 },
    { url = "https://files.pythonhosted.org/packages/b8/bd/9249bd6dda948441e25e4fb14cbbb5205146b0fff12c66b19331f1ff2141/shapely-2.1.0-cp312-cp312-win_amd64.whl", hash = "sha256:f4f47e631aa4f9ec5576eac546eb3f38802e2f82aeb0552f9612cb9a14ece1db", size = 1708265 },
]

[[package]]
name = "six"
version = "1.17.0"
source = { registry = "https://pypi.org/simple" }
sdist = { url = "https://files.pythonhosted.org/packages/94/e7/b2c673351809dca68a0e064b6af791aa332cf192da575fd474ed7d6f16a2/six-1.17.0.tar.gz", hash = "sha256:ff70335d468e7eb6ec65b95b99d3a2836546063f63acc5171de367e834932a81", size = 34031 }
wheels = [
    { url = "https://files.pythonhosted.org/packages/b7/ce/149a00dd41f10bc29e5921b496af8b574d8413afcd5e30dfa0ed46c2cc5e/six-1.17.0-py2.py3-none-any.whl", hash = "sha256:4721f391ed90541fddacab5acf947aa0d3dc7d27b2e1e8eda2be8970586c3274", size = 11050 },
]

[[package]]
name = "smmap"
version = "5.0.2"
source = { registry = "https://pypi.org/simple" }
sdist = { url = "https://files.pythonhosted.org/packages/44/cd/a040c4b3119bbe532e5b0732286f805445375489fceaec1f48306068ee3b/smmap-5.0.2.tar.gz", hash = "sha256:26ea65a03958fa0c8a1c7e8c7a58fdc77221b8910f6be2131affade476898ad5", size = 22329 }
wheels = [
    { url = "https://files.pythonhosted.org/packages/04/be/d09147ad1ec7934636ad912901c5fd7667e1c858e19d355237db0d0cd5e4/smmap-5.0.2-py3-none-any.whl", hash = "sha256:b30115f0def7d7531d22a0fb6502488d879e75b260a9db4d0819cfb25403af5e", size = 24303 },
]

[[package]]
name = "sniffio"
version = "1.3.1"
source = { registry = "https://pypi.org/simple" }
sdist = { url = "https://files.pythonhosted.org/packages/a2/87/a6771e1546d97e7e041b6ae58d80074f81b7d5121207425c964ddf5cfdbd/sniffio-1.3.1.tar.gz", hash = "sha256:f4324edc670a0f49750a81b895f35c3adb843cca46f0530f79fc1babb23789dc", size = 20372 }
wheels = [
    { url = "https://files.pythonhosted.org/packages/e9/44/75a9c9421471a6c4805dbf2356f7c181a29c1879239abab1ea2cc8f38b40/sniffio-1.3.1-py3-none-any.whl", hash = "sha256:2f6da418d1f1e0fddd844478f41680e794e6051915791a034ff65e5f100525a2", size = 10235 },
]

[[package]]
name = "socksio"
version = "1.0.0"
source = { registry = "https://pypi.org/simple" }
sdist = { url = "https://files.pythonhosted.org/packages/f8/5c/48a7d9495be3d1c651198fd99dbb6ce190e2274d0f28b9051307bdec6b85/socksio-1.0.0.tar.gz", hash = "sha256:f88beb3da5b5c38b9890469de67d0cb0f9d494b78b106ca1845f96c10b91c4ac", size = 19055 }
wheels = [
    { url = "https://files.pythonhosted.org/packages/37/c3/6eeb6034408dac0fa653d126c9204ade96b819c936e136c5e8a6897eee9c/socksio-1.0.0-py3-none-any.whl", hash = "sha256:95dc1f15f9b34e8d7b16f06d74b8ccf48f609af32ab33c608d08761c5dcbb1f3", size = 12763 },
]

[[package]]
name = "sympy"
version = "1.13.3"
source = { registry = "https://pypi.org/simple" }
dependencies = [
    { name = "mpmath" },
]
sdist = { url = "https://files.pythonhosted.org/packages/11/8a/5a7fd6284fa8caac23a26c9ddf9c30485a48169344b4bd3b0f02fef1890f/sympy-1.13.3.tar.gz", hash = "sha256:b27fd2c6530e0ab39e275fc9b683895367e51d5da91baa8d3d64db2565fec4d9", size = 7533196 }
wheels = [
    { url = "https://files.pythonhosted.org/packages/99/ff/c87e0622b1dadea79d2fb0b25ade9ed98954c9033722eb707053d310d4f3/sympy-1.13.3-py3-none-any.whl", hash = "sha256:54612cf55a62755ee71824ce692986f23c88ffa77207b30c1368eda4a7060f73", size = 6189483 },
]

[[package]]
name = "tenacity"
version = "9.1.2"
source = { registry = "https://pypi.org/simple" }
sdist = { url = "https://files.pythonhosted.org/packages/0a/d4/2b0cd0fe285e14b36db076e78c93766ff1d529d70408bd1d2a5a84f1d929/tenacity-9.1.2.tar.gz", hash = "sha256:1169d376c297e7de388d18b4481760d478b0e99a777cad3a9c86e556f4b697cb", size = 48036 }
wheels = [
    { url = "https://files.pythonhosted.org/packages/e5/30/643397144bfbfec6f6ef821f36f33e57d35946c44a2352d3c9f0ae847619/tenacity-9.1.2-py3-none-any.whl", hash = "sha256:f77bf36710d8b73a50b2dd155c97b870017ad21afe6ab300326b0371b3b05138", size = 28248 },
]

[[package]]
name = "textual"
version = "3.1.0"
source = { registry = "https://pypi.org/simple" }
dependencies = [
    { name = "markdown-it-py", extra = ["linkify", "plugins"] },
    { name = "platformdirs" },
    { name = "rich" },
    { name = "typing-extensions" },
]
sdist = { url = "https://files.pythonhosted.org/packages/dc/1f/df371f1455524a3d0079871e49e3850c82767904e9f4e2bdea6d30a866a7/textual-3.1.0.tar.gz", hash = "sha256:6bcab6581e9753d2a2043caf49f43c5818feb35f8049ed185bd38982bfb310ca", size = 1591879 }
wheels = [
    { url = "https://files.pythonhosted.org/packages/32/6b/d6d37a5fd93c344a27c53cdc4910d8d52cedd3ae63eae3d645fb108bd591/textual-3.1.0-py3-none-any.whl", hash = "sha256:940a765b6fcd562cd88603780343dc98a4e66c1d8d42f09b6a16a474a89aca0c", size = 683799 },
]

[[package]]
name = "tifffile"
version = "2025.3.30"
source = { registry = "https://pypi.org/simple" }
dependencies = [
    { name = "numpy" },
]
sdist = { url = "https://files.pythonhosted.org/packages/3c/54/d5ebe66a9de349b833e570e87bdbd9eec76ec54bd505c24b0591a15783ad/tifffile-2025.3.30.tar.gz", hash = "sha256:3cdee47fe06cd75367c16bc3ff34523713156dae6cd498e3a392e5b39a51b789", size = 366039 }
wheels = [
    { url = "https://files.pythonhosted.org/packages/6e/be/10d23cfd4078fbec6aba768a357eff9e70c0b6d2a07398425985c524ad2a/tifffile-2025.3.30-py3-none-any.whl", hash = "sha256:0ed6eee7b66771db2d1bfc42262a51b01887505d35539daef118f4ff8c0f629c", size = 226837 },
]

[[package]]
name = "tiktoken"
version = "0.9.0"
source = { registry = "https://pypi.org/simple" }
dependencies = [
    { name = "regex" },
    { name = "requests" },
]
sdist = { url = "https://files.pythonhosted.org/packages/ea/cf/756fedf6981e82897f2d570dd25fa597eb3f4459068ae0572d7e888cfd6f/tiktoken-0.9.0.tar.gz", hash = "sha256:d02a5ca6a938e0490e1ff957bc48c8b078c88cb83977be1625b1fd8aac792c5d", size = 35991 }
wheels = [
    { url = "https://files.pythonhosted.org/packages/64/f3/50ec5709fad61641e4411eb1b9ac55b99801d71f1993c29853f256c726c9/tiktoken-0.9.0-cp310-cp310-macosx_10_12_x86_64.whl", hash = "sha256:586c16358138b96ea804c034b8acf3f5d3f0258bd2bc3b0227af4af5d622e382", size = 1065770 },
    { url = "https://files.pythonhosted.org/packages/d6/f8/5a9560a422cf1755b6e0a9a436e14090eeb878d8ec0f80e0cd3d45b78bf4/tiktoken-0.9.0-cp310-cp310-macosx_11_0_arm64.whl", hash = "sha256:d9c59ccc528c6c5dd51820b3474402f69d9a9e1d656226848ad68a8d5b2e5108", size = 1009314 },
    { url = "https://files.pythonhosted.org/packages/bc/20/3ed4cfff8f809cb902900ae686069e029db74567ee10d017cb254df1d598/tiktoken-0.9.0-cp310-cp310-manylinux_2_17_aarch64.manylinux2014_aarch64.whl", hash = "sha256:f0968d5beeafbca2a72c595e8385a1a1f8af58feaebb02b227229b69ca5357fd", size = 1143140 },
    { url = "https://files.pythonhosted.org/packages/f1/95/cc2c6d79df8f113bdc6c99cdec985a878768120d87d839a34da4bd3ff90a/tiktoken-0.9.0-cp310-cp310-manylinux_2_17_x86_64.manylinux2014_x86_64.whl", hash = "sha256:92a5fb085a6a3b7350b8fc838baf493317ca0e17bd95e8642f95fc69ecfed1de", size = 1197860 },
    { url = "https://files.pythonhosted.org/packages/c7/6c/9c1a4cc51573e8867c9381db1814223c09ebb4716779c7f845d48688b9c8/tiktoken-0.9.0-cp310-cp310-musllinux_1_2_x86_64.whl", hash = "sha256:15a2752dea63d93b0332fb0ddb05dd909371ededa145fe6a3242f46724fa7990", size = 1259661 },
    { url = "https://files.pythonhosted.org/packages/cd/4c/22eb8e9856a2b1808d0a002d171e534eac03f96dbe1161978d7389a59498/tiktoken-0.9.0-cp310-cp310-win_amd64.whl", hash = "sha256:26113fec3bd7a352e4b33dbaf1bd8948de2507e30bd95a44e2b1156647bc01b4", size = 894026 },
    { url = "https://files.pythonhosted.org/packages/4d/ae/4613a59a2a48e761c5161237fc850eb470b4bb93696db89da51b79a871f1/tiktoken-0.9.0-cp311-cp311-macosx_10_12_x86_64.whl", hash = "sha256:f32cc56168eac4851109e9b5d327637f15fd662aa30dd79f964b7c39fbadd26e", size = 1065987 },
    { url = "https://files.pythonhosted.org/packages/3f/86/55d9d1f5b5a7e1164d0f1538a85529b5fcba2b105f92db3622e5d7de6522/tiktoken-0.9.0-cp311-cp311-macosx_11_0_arm64.whl", hash = "sha256:45556bc41241e5294063508caf901bf92ba52d8ef9222023f83d2483a3055348", size = 1009155 },
    { url = "https://files.pythonhosted.org/packages/03/58/01fb6240df083b7c1916d1dcb024e2b761213c95d576e9f780dfb5625a76/tiktoken-0.9.0-cp311-cp311-manylinux_2_17_aarch64.manylinux2014_aarch64.whl", hash = "sha256:03935988a91d6d3216e2ec7c645afbb3d870b37bcb67ada1943ec48678e7ee33", size = 1142898 },
    { url = "https://files.pythonhosted.org/packages/b1/73/41591c525680cd460a6becf56c9b17468d3711b1df242c53d2c7b2183d16/tiktoken-0.9.0-cp311-cp311-manylinux_2_17_x86_64.manylinux2014_x86_64.whl", hash = "sha256:8b3d80aad8d2c6b9238fc1a5524542087c52b860b10cbf952429ffb714bc1136", size = 1197535 },
    { url = "https://files.pythonhosted.org/packages/7d/7c/1069f25521c8f01a1a182f362e5c8e0337907fae91b368b7da9c3e39b810/tiktoken-0.9.0-cp311-cp311-musllinux_1_2_x86_64.whl", hash = "sha256:b2a21133be05dc116b1d0372af051cd2c6aa1d2188250c9b553f9fa49301b336", size = 1259548 },
    { url = "https://files.pythonhosted.org/packages/6f/07/c67ad1724b8e14e2b4c8cca04b15da158733ac60136879131db05dda7c30/tiktoken-0.9.0-cp311-cp311-win_amd64.whl", hash = "sha256:11a20e67fdf58b0e2dea7b8654a288e481bb4fc0289d3ad21291f8d0849915fb", size = 893895 },
    { url = "https://files.pythonhosted.org/packages/cf/e5/21ff33ecfa2101c1bb0f9b6df750553bd873b7fb532ce2cb276ff40b197f/tiktoken-0.9.0-cp312-cp312-macosx_10_13_x86_64.whl", hash = "sha256:e88f121c1c22b726649ce67c089b90ddda8b9662545a8aeb03cfef15967ddd03", size = 1065073 },
    { url = "https://files.pythonhosted.org/packages/8e/03/a95e7b4863ee9ceec1c55983e4cc9558bcfd8f4f80e19c4f8a99642f697d/tiktoken-0.9.0-cp312-cp312-macosx_11_0_arm64.whl", hash = "sha256:a6600660f2f72369acb13a57fb3e212434ed38b045fd8cc6cdd74947b4b5d210", size = 1008075 },
    { url = "https://files.pythonhosted.org/packages/40/10/1305bb02a561595088235a513ec73e50b32e74364fef4de519da69bc8010/tiktoken-0.9.0-cp312-cp312-manylinux_2_17_aarch64.manylinux2014_aarch64.whl", hash = "sha256:95e811743b5dfa74f4b227927ed86cbc57cad4df859cb3b643be797914e41794", size = 1140754 },
    { url = "https://files.pythonhosted.org/packages/1b/40/da42522018ca496432ffd02793c3a72a739ac04c3794a4914570c9bb2925/tiktoken-0.9.0-cp312-cp312-manylinux_2_17_x86_64.manylinux2014_x86_64.whl", hash = "sha256:99376e1370d59bcf6935c933cb9ba64adc29033b7e73f5f7569f3aad86552b22", size = 1196678 },
    { url = "https://files.pythonhosted.org/packages/5c/41/1e59dddaae270ba20187ceb8aa52c75b24ffc09f547233991d5fd822838b/tiktoken-0.9.0-cp312-cp312-musllinux_1_2_x86_64.whl", hash = "sha256:badb947c32739fb6ddde173e14885fb3de4d32ab9d8c591cbd013c22b4c31dd2", size = 1259283 },
    { url = "https://files.pythonhosted.org/packages/5b/64/b16003419a1d7728d0d8c0d56a4c24325e7b10a21a9dd1fc0f7115c02f0a/tiktoken-0.9.0-cp312-cp312-win_amd64.whl", hash = "sha256:5a62d7a25225bafed786a524c1b9f0910a1128f4232615bf3f8257a73aaa3b16", size = 894897 },
]

[[package]]
name = "toml"
version = "0.10.2"
source = { registry = "https://pypi.org/simple" }
sdist = { url = "https://files.pythonhosted.org/packages/be/ba/1f744cdc819428fc6b5084ec34d9b30660f6f9daaf70eead706e3203ec3c/toml-0.10.2.tar.gz", hash = "sha256:b3bda1d108d5dd99f4a20d24d9c348e91c4db7ab1b749200bded2f839ccbe68f", size = 22253 }
wheels = [
    { url = "https://files.pythonhosted.org/packages/44/6f/7120676b6d73228c96e17f1f794d8ab046fc910d781c8d151120c3f1569e/toml-0.10.2-py2.py3-none-any.whl", hash = "sha256:806143ae5bfb6a3c6e736a764057db0e6a0e05e338b5630894a5f779cabb4f9b", size = 16588 },
]

[[package]]
name = "tomli"
version = "2.2.1"
source = { registry = "https://pypi.org/simple" }
sdist = { url = "https://files.pythonhosted.org/packages/18/87/302344fed471e44a87289cf4967697d07e532f2421fdaf868a303cbae4ff/tomli-2.2.1.tar.gz", hash = "sha256:cd45e1dc79c835ce60f7404ec8119f2eb06d38b1deba146f07ced3bbc44505ff", size = 17175 }
wheels = [
    { url = "https://files.pythonhosted.org/packages/43/ca/75707e6efa2b37c77dadb324ae7d9571cb424e61ea73fad7c56c2d14527f/tomli-2.2.1-cp311-cp311-macosx_10_9_x86_64.whl", hash = "sha256:678e4fa69e4575eb77d103de3df8a895e1591b48e740211bd1067378c69e8249", size = 131077 },
    { url = "https://files.pythonhosted.org/packages/c7/16/51ae563a8615d472fdbffc43a3f3d46588c264ac4f024f63f01283becfbb/tomli-2.2.1-cp311-cp311-macosx_11_0_arm64.whl", hash = "sha256:023aa114dd824ade0100497eb2318602af309e5a55595f76b626d6d9f3b7b0a6", size = 123429 },
    { url = "https://files.pythonhosted.org/packages/f1/dd/4f6cd1e7b160041db83c694abc78e100473c15d54620083dbd5aae7b990e/tomli-2.2.1-cp311-cp311-manylinux_2_17_aarch64.manylinux2014_aarch64.whl", hash = "sha256:ece47d672db52ac607a3d9599a9d48dcb2f2f735c6c2d1f34130085bb12b112a", size = 226067 },
    { url = "https://files.pythonhosted.org/packages/a9/6b/c54ede5dc70d648cc6361eaf429304b02f2871a345bbdd51e993d6cdf550/tomli-2.2.1-cp311-cp311-manylinux_2_17_x86_64.manylinux2014_x86_64.whl", hash = "sha256:6972ca9c9cc9f0acaa56a8ca1ff51e7af152a9f87fb64623e31d5c83700080ee", size = 236030 },
    { url = "https://files.pythonhosted.org/packages/1f/47/999514fa49cfaf7a92c805a86c3c43f4215621855d151b61c602abb38091/tomli-2.2.1-cp311-cp311-manylinux_2_5_i686.manylinux1_i686.manylinux_2_17_i686.manylinux2014_i686.whl", hash = "sha256:c954d2250168d28797dd4e3ac5cf812a406cd5a92674ee4c8f123c889786aa8e", size = 240898 },
    { url = "https://files.pythonhosted.org/packages/73/41/0a01279a7ae09ee1573b423318e7934674ce06eb33f50936655071d81a24/tomli-2.2.1-cp311-cp311-musllinux_1_2_aarch64.whl", hash = "sha256:8dd28b3e155b80f4d54beb40a441d366adcfe740969820caf156c019fb5c7ec4", size = 229894 },
    { url = "https://files.pythonhosted.org/packages/55/18/5d8bc5b0a0362311ce4d18830a5d28943667599a60d20118074ea1b01bb7/tomli-2.2.1-cp311-cp311-musllinux_1_2_i686.whl", hash = "sha256:e59e304978767a54663af13c07b3d1af22ddee3bb2fb0618ca1593e4f593a106", size = 245319 },
    { url = "https://files.pythonhosted.org/packages/92/a3/7ade0576d17f3cdf5ff44d61390d4b3febb8a9fc2b480c75c47ea048c646/tomli-2.2.1-cp311-cp311-musllinux_1_2_x86_64.whl", hash = "sha256:33580bccab0338d00994d7f16f4c4ec25b776af3ffaac1ed74e0b3fc95e885a8", size = 238273 },
    { url = "https://files.pythonhosted.org/packages/72/6f/fa64ef058ac1446a1e51110c375339b3ec6be245af9d14c87c4a6412dd32/tomli-2.2.1-cp311-cp311-win32.whl", hash = "sha256:465af0e0875402f1d226519c9904f37254b3045fc5084697cefb9bdde1ff99ff", size = 98310 },
    { url = "https://files.pythonhosted.org/packages/6a/1c/4a2dcde4a51b81be3530565e92eda625d94dafb46dbeb15069df4caffc34/tomli-2.2.1-cp311-cp311-win_amd64.whl", hash = "sha256:2d0f2fdd22b02c6d81637a3c95f8cd77f995846af7414c5c4b8d0545afa1bc4b", size = 108309 },
    { url = "https://files.pythonhosted.org/packages/52/e1/f8af4c2fcde17500422858155aeb0d7e93477a0d59a98e56cbfe75070fd0/tomli-2.2.1-cp312-cp312-macosx_10_13_x86_64.whl", hash = "sha256:4a8f6e44de52d5e6c657c9fe83b562f5f4256d8ebbfe4ff922c495620a7f6cea", size = 132762 },
    { url = "https://files.pythonhosted.org/packages/03/b8/152c68bb84fc00396b83e7bbddd5ec0bd3dd409db4195e2a9b3e398ad2e3/tomli-2.2.1-cp312-cp312-macosx_11_0_arm64.whl", hash = "sha256:8d57ca8095a641b8237d5b079147646153d22552f1c637fd3ba7f4b0b29167a8", size = 123453 },
    { url = "https://files.pythonhosted.org/packages/c8/d6/fc9267af9166f79ac528ff7e8c55c8181ded34eb4b0e93daa767b8841573/tomli-2.2.1-cp312-cp312-manylinux_2_17_aarch64.manylinux2014_aarch64.whl", hash = "sha256:4e340144ad7ae1533cb897d406382b4b6fede8890a03738ff1683af800d54192", size = 233486 },
    { url = "https://files.pythonhosted.org/packages/5c/51/51c3f2884d7bab89af25f678447ea7d297b53b5a3b5730a7cb2ef6069f07/tomli-2.2.1-cp312-cp312-manylinux_2_17_x86_64.manylinux2014_x86_64.whl", hash = "sha256:db2b95f9de79181805df90bedc5a5ab4c165e6ec3fe99f970d0e302f384ad222", size = 242349 },
    { url = "https://files.pythonhosted.org/packages/ab/df/bfa89627d13a5cc22402e441e8a931ef2108403db390ff3345c05253935e/tomli-2.2.1-cp312-cp312-manylinux_2_5_i686.manylinux1_i686.manylinux_2_17_i686.manylinux2014_i686.whl", hash = "sha256:40741994320b232529c802f8bc86da4e1aa9f413db394617b9a256ae0f9a7f77", size = 252159 },
    { url = "https://files.pythonhosted.org/packages/9e/6e/fa2b916dced65763a5168c6ccb91066f7639bdc88b48adda990db10c8c0b/tomli-2.2.1-cp312-cp312-musllinux_1_2_aarch64.whl", hash = "sha256:400e720fe168c0f8521520190686ef8ef033fb19fc493da09779e592861b78c6", size = 237243 },
    { url = "https://files.pythonhosted.org/packages/b4/04/885d3b1f650e1153cbb93a6a9782c58a972b94ea4483ae4ac5cedd5e4a09/tomli-2.2.1-cp312-cp312-musllinux_1_2_i686.whl", hash = "sha256:02abe224de6ae62c19f090f68da4e27b10af2b93213d36cf44e6e1c5abd19fdd", size = 259645 },
    { url = "https://files.pythonhosted.org/packages/9c/de/6b432d66e986e501586da298e28ebeefd3edc2c780f3ad73d22566034239/tomli-2.2.1-cp312-cp312-musllinux_1_2_x86_64.whl", hash = "sha256:b82ebccc8c8a36f2094e969560a1b836758481f3dc360ce9a3277c65f374285e", size = 244584 },
    { url = "https://files.pythonhosted.org/packages/1c/9a/47c0449b98e6e7d1be6cbac02f93dd79003234ddc4aaab6ba07a9a7482e2/tomli-2.2.1-cp312-cp312-win32.whl", hash = "sha256:889f80ef92701b9dbb224e49ec87c645ce5df3fa2cc548664eb8a25e03127a98", size = 98875 },
    { url = "https://files.pythonhosted.org/packages/ef/60/9b9638f081c6f1261e2688bd487625cd1e660d0a85bd469e91d8db969734/tomli-2.2.1-cp312-cp312-win_amd64.whl", hash = "sha256:7fc04e92e1d624a4a63c76474610238576942d6b8950a2d7f908a340494e67e4", size = 109418 },
    { url = "https://files.pythonhosted.org/packages/6e/c2/61d3e0f47e2b74ef40a68b9e6ad5984f6241a942f7cd3bbfbdbd03861ea9/tomli-2.2.1-py3-none-any.whl", hash = "sha256:cb55c73c5f4408779d0cf3eef9f762b9c9f147a77de7b258bef0a5628adc85cc", size = 14257 },
]

[[package]]
name = "toposort"
version = "1.10"
source = { registry = "https://pypi.org/simple" }
sdist = { url = "https://files.pythonhosted.org/packages/69/19/8e955d90985ecbd3b9adb2a759753a6840da2dff3c569d412b2c9217678b/toposort-1.10.tar.gz", hash = "sha256:bfbb479c53d0a696ea7402601f4e693c97b0367837c8898bc6471adfca37a6bd", size = 11132 }
wheels = [
    { url = "https://files.pythonhosted.org/packages/f6/17/57b444fd314d5e1593350b9a31d000e7411ba8e17ce12dc7ad54ca76b810/toposort-1.10-py3-none-any.whl", hash = "sha256:cbdbc0d0bee4d2695ab2ceec97fe0679e9c10eab4b2a87a9372b929e70563a87", size = 8500 },
]

[[package]]
name = "tqdm"
version = "4.67.1"
source = { registry = "https://pypi.org/simple" }
dependencies = [
    { name = "colorama", marker = "sys_platform == 'win32'" },
]
sdist = { url = "https://files.pythonhosted.org/packages/a8/4b/29b4ef32e036bb34e4ab51796dd745cdba7ed47ad142a9f4a1eb8e0c744d/tqdm-4.67.1.tar.gz", hash = "sha256:f8aef9c52c08c13a65f30ea34f4e5aac3fd1a34959879d7e59e63027286627f2", size = 169737 }
wheels = [
    { url = "https://files.pythonhosted.org/packages/d0/30/dc54f88dd4a2b5dc8a0279bdd7270e735851848b762aeb1c1184ed1f6b14/tqdm-4.67.1-py3-none-any.whl", hash = "sha256:26445eca388f82e72884e0d580d5464cd801a3ea01e63e5601bdff9ba6a48de2", size = 78540 },
]

[[package]]
name = "typing-extensions"
version = "4.13.2"
source = { registry = "https://pypi.org/simple" }
sdist = { url = "https://files.pythonhosted.org/packages/f6/37/23083fcd6e35492953e8d2aaaa68b860eb422b34627b13f2ce3eb6106061/typing_extensions-4.13.2.tar.gz", hash = "sha256:e6c81219bd689f51865d9e372991c540bda33a0379d5573cddb9a3a23f7caaef", size = 106967 }
wheels = [
    { url = "https://files.pythonhosted.org/packages/8b/54/b1ae86c0973cc6f0210b53d508ca3641fb6d0c56823f288d108bc7ab3cc8/typing_extensions-4.13.2-py3-none-any.whl", hash = "sha256:a439e7c04b49fec3e5d3e2beaa21755cadbbdc391694e28ccdd36ca4a1408f8c", size = 45806 },
]

[[package]]
name = "typing-inspection"
version = "0.4.0"
source = { registry = "https://pypi.org/simple" }
dependencies = [
    { name = "typing-extensions" },
]
sdist = { url = "https://files.pythonhosted.org/packages/82/5c/e6082df02e215b846b4b8c0b887a64d7d08ffaba30605502639d44c06b82/typing_inspection-0.4.0.tar.gz", hash = "sha256:9765c87de36671694a67904bf2c96e395be9c6439bb6c87b5142569dcdd65122", size = 76222 }
wheels = [
    { url = "https://files.pythonhosted.org/packages/31/08/aa4fdfb71f7de5176385bd9e90852eaf6b5d622735020ad600f2bab54385/typing_inspection-0.4.0-py3-none-any.whl", hash = "sha256:50e72559fcd2a6367a19f7a7e610e6afcb9fac940c650290eed893d61386832f", size = 14125 },
]

[[package]]
name = "tzdata"
version = "2024.2"
source = { registry = "https://pypi.org/simple" }
sdist = { url = "https://files.pythonhosted.org/packages/e1/34/943888654477a574a86a98e9896bae89c7aa15078ec29f490fef2f1e5384/tzdata-2024.2.tar.gz", hash = "sha256:7d85cc416e9382e69095b7bdf4afd9e3880418a2413feec7069d533d6b4e31cc", size = 193282 }
wheels = [
    { url = "https://files.pythonhosted.org/packages/a6/ab/7e5f53c3b9d14972843a647d8d7a853969a58aecc7559cb3267302c94774/tzdata-2024.2-py2.py3-none-any.whl", hash = "sha256:a48093786cdcde33cad18c2555e8532f34422074448fbc874186f0abd79565cd", size = 346586 },
]

[[package]]
name = "uc-micro-py"
version = "1.0.3"
source = { registry = "https://pypi.org/simple" }
sdist = { url = "https://files.pythonhosted.org/packages/91/7a/146a99696aee0609e3712f2b44c6274566bc368dfe8375191278045186b8/uc-micro-py-1.0.3.tar.gz", hash = "sha256:d321b92cff673ec58027c04015fcaa8bb1e005478643ff4a500882eaab88c48a", size = 6043 }
wheels = [
    { url = "https://files.pythonhosted.org/packages/37/87/1f677586e8ac487e29672e4b17455758fce261de06a0d086167bb760361a/uc_micro_py-1.0.3-py3-none-any.whl", hash = "sha256:db1dffff340817673d7b466ec86114a9dc0e9d4d9b5ba229d9d60e5c12600cd5", size = 6229 },
]

[[package]]
name = "untokenize"
version = "0.1.1"
source = { registry = "https://pypi.org/simple" }
sdist = { url = "https://files.pythonhosted.org/packages/f7/46/e7cea8159199096e1df52da20a57a6665da80c37fb8aeb848a3e47442c32/untokenize-0.1.1.tar.gz", hash = "sha256:3865dbbbb8efb4bb5eaa72f1be7f3e0be00ea8b7f125c69cbd1f5fda926f37a2", size = 3099 }

[[package]]
name = "urllib3"
version = "2.4.0"
source = { registry = "https://pypi.org/simple" }
sdist = { url = "https://files.pythonhosted.org/packages/8a/78/16493d9c386d8e60e442a35feac5e00f0913c0f4b7c217c11e8ec2ff53e0/urllib3-2.4.0.tar.gz", hash = "sha256:414bc6535b787febd7567804cc015fee39daab8ad86268f1310a9250697de466", size = 390672 }
wheels = [
    { url = "https://files.pythonhosted.org/packages/6b/11/cc635220681e93a0183390e26485430ca2c7b5f9d33b15c74c2861cb8091/urllib3-2.4.0-py3-none-any.whl", hash = "sha256:4e16665048960a0900c702d4a66415956a584919c03361cac9f1df5c5dd7e813", size = 128680 },
]

[[package]]
name = "virtualenv"
version = "20.30.0"
source = { registry = "https://pypi.org/simple" }
dependencies = [
    { name = "distlib" },
    { name = "filelock" },
    { name = "platformdirs" },
]
sdist = { url = "https://files.pythonhosted.org/packages/38/e0/633e369b91bbc664df47dcb5454b6c7cf441e8f5b9d0c250ce9f0546401e/virtualenv-20.30.0.tar.gz", hash = "sha256:800863162bcaa5450a6e4d721049730e7f2dae07720e0902b0e4040bd6f9ada8", size = 4346945 }
wheels = [
    { url = "https://files.pythonhosted.org/packages/4c/ed/3cfeb48175f0671ec430ede81f628f9fb2b1084c9064ca67ebe8c0ed6a05/virtualenv-20.30.0-py3-none-any.whl", hash = "sha256:e34302959180fca3af42d1800df014b35019490b119eba981af27f2fa486e5d6", size = 4329461 },
]

[[package]]
name = "watchdog"
version = "6.0.0"
source = { registry = "https://pypi.org/simple" }
sdist = { url = "https://files.pythonhosted.org/packages/db/7d/7f3d619e951c88ed75c6037b246ddcf2d322812ee8ea189be89511721d54/watchdog-6.0.0.tar.gz", hash = "sha256:9ddf7c82fda3ae8e24decda1338ede66e1c99883db93711d8fb941eaa2d8c282", size = 131220 }
wheels = [
    { url = "https://files.pythonhosted.org/packages/0c/56/90994d789c61df619bfc5ce2ecdabd5eeff564e1eb47512bd01b5e019569/watchdog-6.0.0-cp310-cp310-macosx_10_9_universal2.whl", hash = "sha256:d1cdb490583ebd691c012b3d6dae011000fe42edb7a82ece80965b42abd61f26", size = 96390 },
    { url = "https://files.pythonhosted.org/packages/55/46/9a67ee697342ddf3c6daa97e3a587a56d6c4052f881ed926a849fcf7371c/watchdog-6.0.0-cp310-cp310-macosx_10_9_x86_64.whl", hash = "sha256:bc64ab3bdb6a04d69d4023b29422170b74681784ffb9463ed4870cf2f3e66112", size = 88389 },
    { url = "https://files.pythonhosted.org/packages/44/65/91b0985747c52064d8701e1075eb96f8c40a79df889e59a399453adfb882/watchdog-6.0.0-cp310-cp310-macosx_11_0_arm64.whl", hash = "sha256:c897ac1b55c5a1461e16dae288d22bb2e412ba9807df8397a635d88f671d36c3", size = 89020 },
    { url = "https://files.pythonhosted.org/packages/e0/24/d9be5cd6642a6aa68352ded4b4b10fb0d7889cb7f45814fb92cecd35f101/watchdog-6.0.0-cp311-cp311-macosx_10_9_universal2.whl", hash = "sha256:6eb11feb5a0d452ee41f824e271ca311a09e250441c262ca2fd7ebcf2461a06c", size = 96393 },
    { url = "https://files.pythonhosted.org/packages/63/7a/6013b0d8dbc56adca7fdd4f0beed381c59f6752341b12fa0886fa7afc78b/watchdog-6.0.0-cp311-cp311-macosx_10_9_x86_64.whl", hash = "sha256:ef810fbf7b781a5a593894e4f439773830bdecb885e6880d957d5b9382a960d2", size = 88392 },
    { url = "https://files.pythonhosted.org/packages/d1/40/b75381494851556de56281e053700e46bff5b37bf4c7267e858640af5a7f/watchdog-6.0.0-cp311-cp311-macosx_11_0_arm64.whl", hash = "sha256:afd0fe1b2270917c5e23c2a65ce50c2a4abb63daafb0d419fde368e272a76b7c", size = 89019 },
    { url = "https://files.pythonhosted.org/packages/39/ea/3930d07dafc9e286ed356a679aa02d777c06e9bfd1164fa7c19c288a5483/watchdog-6.0.0-cp312-cp312-macosx_10_13_universal2.whl", hash = "sha256:bdd4e6f14b8b18c334febb9c4425a878a2ac20efd1e0b231978e7b150f92a948", size = 96471 },
    { url = "https://files.pythonhosted.org/packages/12/87/48361531f70b1f87928b045df868a9fd4e253d9ae087fa4cf3f7113be363/watchdog-6.0.0-cp312-cp312-macosx_10_13_x86_64.whl", hash = "sha256:c7c15dda13c4eb00d6fb6fc508b3c0ed88b9d5d374056b239c4ad1611125c860", size = 88449 },
    { url = "https://files.pythonhosted.org/packages/5b/7e/8f322f5e600812e6f9a31b75d242631068ca8f4ef0582dd3ae6e72daecc8/watchdog-6.0.0-cp312-cp312-macosx_11_0_arm64.whl", hash = "sha256:6f10cb2d5902447c7d0da897e2c6768bca89174d0c6e1e30abec5421af97a5b0", size = 89054 },
    { url = "https://files.pythonhosted.org/packages/30/ad/d17b5d42e28a8b91f8ed01cb949da092827afb9995d4559fd448d0472763/watchdog-6.0.0-pp310-pypy310_pp73-macosx_10_15_x86_64.whl", hash = "sha256:c7ac31a19f4545dd92fc25d200694098f42c9a8e391bc00bdd362c5736dbf881", size = 87902 },
    { url = "https://files.pythonhosted.org/packages/5c/ca/c3649991d140ff6ab67bfc85ab42b165ead119c9e12211e08089d763ece5/watchdog-6.0.0-pp310-pypy310_pp73-macosx_11_0_arm64.whl", hash = "sha256:9513f27a1a582d9808cf21a07dae516f0fab1cf2d7683a742c498b93eedabb11", size = 88380 },
    { url = "https://files.pythonhosted.org/packages/a9/c7/ca4bf3e518cb57a686b2feb4f55a1892fd9a3dd13f470fca14e00f80ea36/watchdog-6.0.0-py3-none-manylinux2014_aarch64.whl", hash = "sha256:7607498efa04a3542ae3e05e64da8202e58159aa1fa4acddf7678d34a35d4f13", size = 79079 },
    { url = "https://files.pythonhosted.org/packages/5c/51/d46dc9332f9a647593c947b4b88e2381c8dfc0942d15b8edc0310fa4abb1/watchdog-6.0.0-py3-none-manylinux2014_armv7l.whl", hash = "sha256:9041567ee8953024c83343288ccc458fd0a2d811d6a0fd68c4c22609e3490379", size = 79078 },
    { url = "https://files.pythonhosted.org/packages/d4/57/04edbf5e169cd318d5f07b4766fee38e825d64b6913ca157ca32d1a42267/watchdog-6.0.0-py3-none-manylinux2014_i686.whl", hash = "sha256:82dc3e3143c7e38ec49d61af98d6558288c415eac98486a5c581726e0737c00e", size = 79076 },
    { url = "https://files.pythonhosted.org/packages/ab/cc/da8422b300e13cb187d2203f20b9253e91058aaf7db65b74142013478e66/watchdog-6.0.0-py3-none-manylinux2014_ppc64.whl", hash = "sha256:212ac9b8bf1161dc91bd09c048048a95ca3a4c4f5e5d4a7d1b1a7d5752a7f96f", size = 79077 },
    { url = "https://files.pythonhosted.org/packages/2c/3b/b8964e04ae1a025c44ba8e4291f86e97fac443bca31de8bd98d3263d2fcf/watchdog-6.0.0-py3-none-manylinux2014_ppc64le.whl", hash = "sha256:e3df4cbb9a450c6d49318f6d14f4bbc80d763fa587ba46ec86f99f9e6876bb26", size = 79078 },
    { url = "https://files.pythonhosted.org/packages/62/ae/a696eb424bedff7407801c257d4b1afda455fe40821a2be430e173660e81/watchdog-6.0.0-py3-none-manylinux2014_s390x.whl", hash = "sha256:2cce7cfc2008eb51feb6aab51251fd79b85d9894e98ba847408f662b3395ca3c", size = 79077 },
    { url = "https://files.pythonhosted.org/packages/b5/e8/dbf020b4d98251a9860752a094d09a65e1b436ad181faf929983f697048f/watchdog-6.0.0-py3-none-manylinux2014_x86_64.whl", hash = "sha256:20ffe5b202af80ab4266dcd3e91aae72bf2da48c0d33bdb15c66658e685e94e2", size = 79078 },
    { url = "https://files.pythonhosted.org/packages/07/f6/d0e5b343768e8bcb4cda79f0f2f55051bf26177ecd5651f84c07567461cf/watchdog-6.0.0-py3-none-win32.whl", hash = "sha256:07df1fdd701c5d4c8e55ef6cf55b8f0120fe1aef7ef39a1c6fc6bc2e606d517a", size = 79065 },
    { url = "https://files.pythonhosted.org/packages/db/d9/c495884c6e548fce18a8f40568ff120bc3a4b7b99813081c8ac0c936fa64/watchdog-6.0.0-py3-none-win_amd64.whl", hash = "sha256:cbafb470cf848d93b5d013e2ecb245d4aa1c8fd0504e863ccefa32445359d680", size = 79070 },
    { url = "https://files.pythonhosted.org/packages/33/e8/e40370e6d74ddba47f002a32919d91310d6074130fe4e17dabcafc15cbf1/watchdog-6.0.0-py3-none-win_ia64.whl", hash = "sha256:a1914259fa9e1454315171103c6a30961236f508b9b623eae470268bbcc6a22f", size = 79067 },
]

[[package]]
name = "xsdata"
version = "25.4"
source = { registry = "https://pypi.org/simple" }
dependencies = [
    { name = "typing-extensions" },
]
sdist = { url = "https://files.pythonhosted.org/packages/22/b0/6229c0ff37be887059a709f45e22165b30c2c34bca00c035c12cd76eef3b/xsdata-25.4.tar.gz", hash = "sha256:eb3427e5d9e436b5408a9f6fdae3a7bc0c8b4edfbd22eb878acb29eb3685ed62", size = 345056 }
wheels = [
    { url = "https://files.pythonhosted.org/packages/11/cb/8e8f6bf0b08d650173a0d7b3282155588aa8f22d38850773a66208a0e868/xsdata-25.4-py3-none-any.whl", hash = "sha256:7a318961d3596dc25e08b1f02478bde5f63d3dcbc2b1e12382f1648371b91ccd", size = 234490 },
]

[package.optional-dependencies]
cli = [
    { name = "click" },
    { name = "click-default-group" },
    { name = "docformatter" },
    { name = "jinja2" },
    { name = "ruff" },
    { name = "toposort" },
]
lxml = [
    { name = "lxml" },
]
soap = [
    { name = "requests" },
]<|MERGE_RESOLUTION|>--- conflicted
+++ resolved
@@ -48,11 +48,7 @@
 
 [[package]]
 name = "babeldoc"
-<<<<<<< HEAD
-version = "0.3.8"
-=======
 version = "0.3.17"
->>>>>>> bc77f8b9
 source = { editable = "." }
 dependencies = [
     { name = "bitstring" },
